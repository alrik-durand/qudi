--- conflicted
+++ resolved
@@ -33,11 +33,6 @@
 from interface.pid_controller_interface import PIDControllerInterface
 
 
-class Cryocon(Base, ProcessInterface, PIDControllerInterface):
-<<<<<<< HEAD
-    """
-    Main class for the Cryo-Con hardware
-=======
     """ Main class for the Cryo-Con hardware
 
     Cryocon is a temperature controller with a screen and buttons to regulate one or multiple channels. This module adds
@@ -45,7 +40,6 @@
 
     Tested with models :
      - 22B
->>>>>>> 9adaa26e
 
     Example config:
 
@@ -157,238 +151,21 @@
     # ProcessControlInterface methods
 
 # PID controller interface
-<<<<<<< HEAD
 
-    def get_kp(self, channel=None):
-        """ Return the of the kp PID """
-        channel = channel if channel is not None else self._main_channel
-        loop = 1 if channel == 'A' else 2
-        try:
-            text = 'loop {}:pgain?'.format(loop)
-            value = float(self._query(text)[:-1])
-        except:
-            value = np.NaN
-        return value
-
-    def set_kp(self, kp):
-        pass  # Not implemented
-
-    def get_ki(self, channel=None):
-        """ Return the of the ki PID """
-        channel = channel if channel is not None else self._main_channel
-        loop = 1 if channel == 'A' else 2
-        try:
-            text = 'loop {}:igain?'.format(loop)
-            value = float(self._query(text)[:-1])
-        except:
-            value = np.NaN
-        return value
-
-    def set_ki(self, ki):
-        pass  # Not implemented
-
-    def get_kd(self, channel=None):
-        """ Return the of the kd PID """
-        channel = channel if channel is not None else self._main_channel
-        loop = 1 if channel == 'A' else 2
-        try:
-            text = 'loop {}:dgain?'.format(loop)
-            value = float(self._query(text)[:-1])
-        except:
-            value = np.NaN
-        return value
-
-    def set_kd(self, kd):
-        pass  # Not implemented
-
-    def get_setpoint(self):
-        """ Get temperature setpoint of the PID"""
+    def get_control_value(self):
+        """ Get the value of the controlled process variable """
         return self.get_setpoint_temperature()
-
-    def set_setpoint(self, setpoint):
-        """ Set temperature setpoint of the PID"""
-        self.set_temperature(setpoint)
-
-    def get_manual_value(self):
-        pass  # Not implemented
-
-    def set_manual_value(self, manualvalue):
-        pass  # Not implemented
-
-    def get_enabled(self):
-        """ Get if the heating is on or not"""
-        return self._query('control?')[:-2] == 'ON'  # 'ON \r'
-
-    def set_enabled(self, enabled):
-        """ Set if the heating is on or not"""
-=======
-
-    def get_kp(self, channel=None):
-        """ Get the coefficient associated with the proportional term
-
-         @return (float): The current kp coefficient associated with the proportional term
-         """
-        channel = channel if channel is not None else self._main_channel
-        loop = 1 if channel == 'A' else 2
-        try:
-            text = 'loop {}:pgain?'.format(loop)
-            value = float(self._query(text)[:-1])
-        except:
-            value = np.NaN
-        return value
-
-    def set_kp(self, kp):
-        """ Set the coefficient associated with the proportional term
-
-         @param (float) kp: The new kp coefficient associated with the proportional term
-         """
-        pass  # Not implemented
-
-    def get_ki(self, channel=None):
-        """ Get the coefficient associated with the integral term
-
-         @return (float): The current ki coefficient associated with the integral term
-         """
-        channel = channel if channel is not None else self._main_channel
-        loop = 1 if channel == 'A' else 2
-        try:
-            text = 'loop {}:igain?'.format(loop)
-            value = float(self._query(text)[:-1])
-        except:
-            value = np.NaN
-        return value
-
-    def set_ki(self, ki):
-        """ Set the coefficient associated with the integral term
-
-         @param (float) ki: The new ki coefficient associated with the integral term
-         """
-        pass  # Not implemented
-
-    def get_kd(self, channel=None):
-        """ Get the coefficient associated with the derivative term
-
-         @return (float): The current kd coefficient associated with the derivative term
-         """
-        channel = channel if channel is not None else self._main_channel
-        loop = 1 if channel == 'A' else 2
-        try:
-            text = 'loop {}:dgain?'.format(loop)
-            value = float(self._query(text)[:-1])
-        except:
-            value = np.NaN
-        return value
-
-    def set_kd(self, kd):
-        """ Set the coefficient associated with the derivative term
-
-         @param (float) kd: The new kd coefficient associated with the derivative term
-         """
-        pass  # Not implemented
-
-    def get_setpoint(self):
-        """ Get the setpoint value of the hardware device
-
-         @return (float): The current setpoint value
-         """
-        return self.get_setpoint_temperature()
-
-    def set_setpoint(self, setpoint):
-        """ Set the setpoint value of the hardware device
-
-        @param (float) setpoint: The new setpoint value
-        """
-        self.set_temperature(setpoint)
-
-    def get_manual_value(self):
-        """ Get the manual value, used if the device is disabled
-
-        @return (float): The current manual value
-        """
-        pass  # Not implemented
-
-    def set_manual_value(self, manualvalue):
-        """ Set the manual value, used if the device is disabled
-
-        @param (float) manualvalue: The new manual value
-        """
-        pass  # Not implemented
-
-    def get_enabled(self):
-        """ Get if the PID is enabled (True) or if it is disabled (False) and the manual value is used
-
-        @return (bool): True if enabled, False otherwise
-        """
-        return self._query('control?')[:-2] == 'ON'  # 'ON \r'
-
-    def set_enabled(self, enabled):
-        """ Set if the PID is enabled (True) or if it is disabled (False) and the manual value is used
-
-        @param (bool) enabled: True to enabled, False otherwise
-        """
->>>>>>> 9adaa26e
-        if enabled:
-            self.control()
-        else:
-            self.stop()
-
-    def get_control_limits(self):
-<<<<<<< HEAD
-        pass
-
-    def set_control_limits(self, limits):
-        pass
-
-    def get_control_value(self, channel=None):
-=======
-        """ Get the current limits of the control value as a tuple
-
-        @return (tuple(float, float)): The current control limits
-        """
-        pass
-
-    def set_control_limits(self, limits):
-        """ Set the current limits of the control value as a tuple
-
-        @param (tuple(float, float)) limits: The new control limits
-
-        The hardware should check if these limits are within the maximum limits set by a config option.
-        """
-        pass
-
-    def get_control_value(self, channel=None):
-        """ Get the current control value read
-
-        @return (float): The current control value
-        """
->>>>>>> 9adaa26e
-        channel = channel if channel is not None else self._main_channel
-        loop = 1 if channel == 'A' else 2
-        try:
-            text = 'loop {}:htrread?'.format(loop)
-            value = float(self._query(text)[:-2])  # '0.00%\r'
-        except:
-            value = np.NaN
-        max_power = 50 if loop == 1 else 25  # Cryocon loop 1 max range is 50 W, loop 2 is  25 W
-        return value*max_power
 
     def get_control_unit(self):
         """ Return the unit that the value is set in as a tuple of ('abreviation', 'full unit name') """
         return 'W', 'Watt'
-<<<<<<< HEAD
 
     def get_control_limit(self):
-        pass
+        """ Return limits within which the controlled value can be set as a tuple of (low limit, high limit)
+        """
+        return 0, 350
 
     def get_extra(self):
-=======
-
-    def get_extra(self):
-        """ Get the P, I and D terms computed bu the hardware if available
-
-        @return dict(): A dict with keys 'P', 'I', 'D' if available, an empty dict otherwise
-        """
->>>>>>> 9adaa26e
         pass
 
     # Script helper methods
