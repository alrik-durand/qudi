# -*- coding: utf-8 -*-

"""
This file contains the Qudi hardware module for the Keysight M819X AWG series.

Qudi is free software: you can redistribute it and/or modify
it under the terms of the GNU General Public License as published by
the Free Software Foundation, either version 3 of the License, or
(at your option) any later version.

Qudi is distributed in the hope that it will be useful,
but WITHOUT ANY WARRANTY; without even the implied warranty of
MERCHANTABILITY or FITNESS FOR A PARTICULAR PURPOSE.  See the
GNU General Public License for more details.

You should have received a copy of the GNU General Public License
along with Qudi. If not, see <http://www.gnu.org/licenses/>.

Copyright (c) the Qudi Developers. See the COPYRIGHT.txt file at the
top-level directory of this distribution and at <https://github.com/Ulm-IQO/qudi/>
"""


import visa
import os
import time
import numpy as np
import scipy.interpolate
from fnmatch import fnmatch
from collections import OrderedDict
from abc import abstractmethod
import re

from core.module import Base
from core.configoption import ConfigOption
from interface.pulser_interface import PulserInterface, PulserConstraints, SequenceOption#, SequenceOrderOption
from core.util.modules import get_home_dir


class AWGM819X(Base, PulserInterface):
    """
    A hardware module for AWGs of the Keysight M819X series for generating
    waveforms and sequences thereof.
    """

    _visa_address = ConfigOption(name='awg_visa_address', default='TCPIP0::localhost::hislip0::INSTR', missing='warn')
    _awg_timeout = ConfigOption(name='awg_timeout', default=20, missing='warn')
    _pulsed_file_dir = ConfigOption(name='pulsed_file_dir', default=os.path.join(get_home_dir(), 'pulsed_file_dir'),
                                        missing='warn')
    _assets_storage_path = ConfigOption(name='assets_storage_path', default=os.path.join(get_home_dir(), 'saved_pulsed_assets'),
                                       missing='warn')
    _sample_rate_div = ConfigOption(name='sample_rate_div', default=1, missing='warn')
    _dac_amp_mode = None
    _wave_mem_mode = None
    _wave_file_extension = '.bin'
    _wave_transfer_datatype = 'h'

    # explicitly set low/high levels for [[d_ch1_low, d_ch1_high], [d_ch2_low, d_ch2_high], ...]
    _d_ch_level_low_high = ConfigOption(name='d_ch_level_low_high', default=[], missing='nothing')

    def __init__(self, config, **kwargs):
        super().__init__(config=config, **kwargs)

        self._BRAND = ''
        self._MODEL = ''
        self._SERIALNUMBER = ''
        self._FIRMWARE_VERSION = ''

        self._sequence_mode = False         # set in on_activate()
        self._debug_check_all_commands = False       # # For development purpose, might slow down

    @property
    @abstractmethod
    def n_ch(self):
        pass

    @property
    @abstractmethod
    def marker_on(self):
        pass

    @property
    @abstractmethod
    def interleaved_wavefile(self):
        pass

    def on_activate(self):
        """Initialisation performed during activation of the module.
        """
        self._rm = visa.ResourceManager()

        self._pulsed_file_dir = self._pulsed_file_dir.replace('/', '\\')    # as expected from awg drier
        self._assets_storage_path = self._assets_storage_path.replace('/', '\\')
        self._create_dir(self._pulsed_file_dir)
        self._create_dir(self._assets_storage_path)

        # connect to awg using PyVISA
        try:
            self.awg = self._rm.open_resource(self._visa_address)
            # set timeout by default to 30 sec
            self.awg.timeout = self._awg_timeout * 1000
        except:
            self.awg = None
            self.log.error('VISA address "{0}" not found by the pyVISA resource manager.\nCheck '
                           'the connection by using for example "Keysight Connection Expert".'
                           ''.format(self._visa_address))
            return

        if self.awg is not None:
            mess = self.query('*IDN?').split(',')
            self._BRAND = mess[0]
            self._MODEL = mess[1]
            self._SERIALNUMBER = mess[2]
            self._FIRMWARE_VERSION = mess[3]

            self.log.info('Load the device model "{0}" from "{1}" with '
                          'serial number "{2}" and firmware version "{3}" '
                          'successfully.'.format(self._MODEL, self._BRAND,
                                                 self._SERIALNUMBER,
                                                 self._FIRMWARE_VERSION))
            self._sequence_mode = 'SEQ' in self.query('*OPT?').split(',')
        self._init_device()

    def on_deactivate(self):
        """ Required tasks to be performed during deactivation of the module. """

        try:
            self.awg.close()
            self.connected = False
        except:
            self.log.warning('Closing AWG connection using pyvisa failed.')
        self.log.info('Closed connection to AWG')

    @abstractmethod
    def get_constraints(self):
        """
        Retrieve the hardware constrains from the Pulsing device.

        @return constraints object: object with pulser constraints as attributes.

        Provides all the constraints (e.g. sample_rate, amplitude, total_length_bins,
        channel_config, ...) related to the pulse generator hardware to the caller.

            SEE PulserConstraints CLASS IN pulser_interface.py FOR AVAILABLE CONSTRAINTS!!!

        If you are not sure about the meaning, look in other hardware files to get an impression.
        If still additional constraints are needed, then they have to be added to the
        PulserConstraints class.

        Each scalar parameter is an ScalarConstraints object defined in core.util.interfaces.
        Essentially it contains min/max values as well as min step size, default value and unit of
        the parameter.

        PulserConstraints.activation_config differs, since it contain the channel
        configuration/activation information of the form:
            {<descriptor_str>: <channel_set>,
             <descriptor_str>: <channel_set>,
             ...}

        If the constraints cannot be set in the pulsing hardware (e.g. because it might have no
        sequence mode) just leave it out so that the default is used (only zeros).
        """
        pass

    def pulser_on(self):
        """ Switches the pulsing device on.

        @return int: error code (0:OK, -1:error, higher number corresponds to
                                 current status of the device. Check then the
                                 class variable status_dic.)
        """
        self._write_output_on()

        # Sec. 6.4 from manual:
        # In the program it is recommended to send the command for starting
        # data generation (:INIT:IMM) as the last command. This way
        # intermediate stop/restarts (e.g. when changing sample rate or
        # loading a waveform) are avoided and optimum execution performance is
        # achieved.

        # wait until the AWG switched the outputs on
        while not self._is_output_on():
            time.sleep(0.25)

        self.write(':INIT:IMM')
        self.write('*WAI')

        # in dynamic mode with external pattern jump, we start by a software trigger
        # subsequent triggers are generated by external control hw
        if self.get_trigger_mode() == "trig" and self.get_dynamic_mode():
            self.send_trigger_event()

        return self.get_status()[0]

    def pulser_off(self):
        """ Switches the pulsing device off.
        @return int: error code (0:OK, -1:error, higher number corresponds to
                                 current status of the device. Check then the
                                 class variable status_dic.)
        """

        self.write(':ABOR')

        # wait until the AWG has actually stopped
        while self._is_awg_running():
            time.sleep(0.25)

        return self.get_status()[0]

    def load_waveform(self, load_dict, to_nextfree_segment=False):
        """ Loads a waveform to the specified channel of the pulsing device.

        @param dict|list load_dict: a dictionary with keys being one of the available channel
                                    index and values being the name of the already written
                                    waveform to load into the channel.
                                    Examples:   {1: rabi_ch1, 2: rabi_ch2} or
                                                {1: rabi_ch2, 2: rabi_ch1}
                                    If just a list of waveform names is given, the channel
                                    association will be invoked from the channel
                                    suffix '_ch1', '_ch2' etc.

                                        {1: rabi_ch1, 2: rabi_ch2}
                                    or
                                        {1: rabi_ch2, 2: rabi_ch1}

                                    If just a list of waveform names is given,
                                    the channel association will be invoked from
                                    the channel suffix '_ch1', '_ch2' etc. A
                                    possible configuration can be e.g.

                                        ['rabi_ch1', 'rabi_ch2', 'rabi_ch3']

        @return dict: Dictionary containing the actually loaded waveforms per
                      channel.

        For devices that have a workspace (i.e. AWG) this will load the waveform
        from the device workspace into the channel. For a device without mass
        memory, this will make the waveform/pattern that has been previously
        written with self.write_waveform ready to play.

        Please note that the channel index used here is not to be confused with the number suffix
        in the generic channel descriptors (i.e. 'd_ch1', 'a_ch1'). The channel index used here is
        highly hardware specific and corresponds to a collection of digital and analog channels
        being associated to a SINGLE wavfeorm asset.
        """

        self.set_seq_mode('ARB')
        self._delete_all_sequences()  # leave sequence mode

        self.log.debug("Load_waveform call with dict/list {}".format(load_dict))

        load_dict = self._load_list_2_dict(load_dict)

        active_analog = self._get_active_d_or_a_channels(only_analog=True)

        # Check if all channels to load to are active
        channels_to_set = {'a_ch{0:d}'.format(chnl_num) for chnl_num in load_dict}
        if not channels_to_set.issubset(active_analog):
            self.log.error('Unable to load waveforms into channels.\n'
                           'One or more channels to set are not active.\n'
                           'channels_to_set are: ', channels_to_set, 'and\n'
                           'analog_channels are: ', active_analog)
            return self.get_loaded_assets()

        # Check if all waveforms to load are present on device memory
        if not set(load_dict.values()).issubset(self.get_waveform_names()):
            self.log.error('Unable to load waveforms into channels.\n'
                           'One or more waveforms to load are missing: {}'.format(
                                                                            set(load_dict.values())
            ))
            return self.get_loaded_assets()

        if load_dict == {}:
            self.log.warning('No file and channel provided for load!\n'
                             'Correct that!\nCommand will be ignored.')
            return self.get_loaded_assets()

        self._load_wave_from_memory(load_dict, to_nextfree_segment=to_nextfree_segment)

        self.set_trigger_mode('cont')
        self.check_dev_error()

        return self.get_loaded_assets()

    def load_sequence(self, sequence_name):
        """ Loads a sequence to the channels of the device in order to be ready for playback.
        For devices that have a workspace (i.e. AWG) this will load the sequence from the device
        workspace into the channels.
        For a device without mass memory this will make the waveform/pattern that has been
        previously written with self.write_waveform ready to play.

        @param dict|list sequence_name: a dictionary with keys being one of the available channel
                                        index and values being the name of the already written
                                        waveform to load into the channel.
                                        Examples:   {1: rabi_ch1, 2: rabi_ch2} or
                                                    {1: rabi_ch2, 2: rabi_ch1}
                                        If just a list of waveform names if given, the channel
                                        association will be invoked from the channel
                                        suffix '_ch1', '_ch2' etc.

        @return dict: Dictionary containing the actually loaded waveforms per channel.
        """

        if not (set(self.get_loaded_assets()[0].values())).issubset(set([sequence_name])):
            self.log.error('Unable to load sequence into channels.\n'
                           'Make sure to call write_sequence() first.')
            return self.get_loaded_assets()

        self.write_all_ch(':FUNC{}:MODE STS', all_by_one={'m8195a': True})  # activate the sequence mode
        """
        select the first segment in your sequence, before any dynamic sequence selection.
        """
        self.write_all_ch(":STAB{}:SEQ:SEL 0", all_by_one={'m8195a': True})
        self.write_all_ch(":STAB{}:DYN ON", all_by_one={'m8195a': True})

        return 0

    def get_loaded_assets(self):
        """
        Retrieve the currently loaded asset names for each active channel of the device.
        The returned dictionary will have the channel numbers as keys.
        In case of loaded waveforms the dictionary values will be the waveform names.
        In case of a loaded sequence the values will be the sequence name appended by a suffix
        representing the track loaded to the respective channel (i.e. '<sequence_name>_1').

        @return (dict, str): Dictionary with keys being the channel number and values being the
                             respective asset loaded into the channel,
                             string describing the asset type ('waveform' or 'sequence')
        """

        # Get all active channels
        active_analog = self._get_active_d_or_a_channels(only_analog=True)
        channel_numbers = self.chstr_2_chnum(active_analog, return_list=True)

        # Get assets per channel
        loaded_assets = dict()
        type_per_ch = []
        is_err = False

        for chnl_num in channel_numbers:

            asset_name = 'ERROR_NAME'

            if self.get_loaded_assets_num(chnl_num, mode='segment') >= 1 \
                and self.get_loaded_assets_num(chnl_num, mode='sequence') == 0:
                # arb mode with at least one waveform

                type_per_ch.append('waveform')
                seg_id_active = int(self.query(':TRAC{}:SEL?'.format(chnl_num)))
                ids_avail = self.get_loaded_assets_id(chnl_num, mode='segment')
                if seg_id_active not in ids_avail:
                    seg_id_active = ids_avail[0]
                    self.log.error("Active segment id {} outside available sequences ({}) for unknown reason."
                                   " Set to segment id to 1.".format(seg_id_active, ids_avail))

                    self.write(':TRAC1:SEL {:d}'.format(seg_id_active))
                    self.write(':TRAC2:SEL {:d}'.format(seg_id_active))

                asset_name = self.get_loaded_asset_name_by_id(chnl_num, seg_id_active, mode='segment')

            elif self.get_loaded_assets_num(chnl_num, mode='segment') >= 1 \
                and self.get_loaded_assets_num(chnl_num, mode='sequence') == 1:
                # seq mode with at least one waveform
                # currently only a single uploaded sequence supported
                type_per_ch.append('sequence')
                asset_name = self.get_loaded_assets_name(chnl_num, mode='sequence')[0]
            elif self.get_loaded_assets_num(chnl_num, mode='segment') == 0 \
                and self.get_loaded_assets_num(chnl_num, mode='sequence') == 0:
                # arb mode but no waveform

                type_per_ch.append('waveform')
                asset_name = ''

            else:
                is_err = True
            """
            if self.get_loaded_assets_num(chnl_num, mode='segment') > 1 \
                and self.get_loaded_assets_num(chnl_num, mode='sequence') == 0:

                self.log.error("Multiple segments, but no sequence defined")
            """
            if self.get_loaded_assets_num(chnl_num, mode='sequence') > 1:
                self.log.error("Multiple sequences defined. Should only be 1.")
                # todo: implement more than 1 sequence

            loaded_assets[chnl_num] = asset_name

        if not all(x == type_per_ch[0] for x in type_per_ch) or not channel_numbers:
            # make sure type is same for all channels
            is_err = True
        if is_err:
            self.log.error('Unable to determine loaded assets.')
            return dict(), ''

        return loaded_assets, type_per_ch[0]   # interface requires same type for all ch

    def clear_all(self):
        """ Clears all loaded waveforms from the pulse generators RAM/workspace.

        @return int: error code (0:OK, -1:error)
        """

        self.write_all_ch(':TRAC{}:DEL:ALL', all_by_one={'m8195a': True})
        self._flag_segment_table_req_update = True

        return

    def get_status(self):
        """ Retrieves the status of the pulsing hardware

        @return (int, dict): tuple with an integer value of the current status and a corresponding
                             dictionary containing status description for all the possible status
                             variables of the pulse generator hardware.
        """

        status_dic = {-1: 'Failed Request or Communication',
                       0: 'Device has stopped, but can receive commands',
                       1: 'Device is active and running'}

        current_status = -1 if self.awg is None else int(self._is_awg_running())
        # All the other status messages should have higher integer values then 1.

        return current_status, status_dic

    def get_sample_rate(self):
        """ Get the sample rate of the pulse generator hardware

        @return float: The current sample rate of the device (in Hz)

        Do not return a saved sample rate from an attribute, but instead retrieve the current
        sample rate directly from the device.
        """
        sample_rate = float(self.query(':FREQ:RAST?')) / self._sample_rate_div
        return sample_rate

    def set_sample_rate(self, sample_rate):
        """ Set the sample rate of the pulse generator hardware.

        @param float sample_rate: The sampling rate to be set (in Hz)

        @return float: the sample rate returned from the device (in Hz).

        Note: After setting the sampling rate of the device, use the actually set return value for
              further processing.
        """
        sample_rate_GHz = (sample_rate * self._sample_rate_div) / 1e9
        self.write(':FREQ:RAST {0:.4G}GHz\n'.format(sample_rate_GHz))
        while int(self.query('*OPC?')) != 1:
            time.sleep(0.25)
        time.sleep(0.2)
        return self.get_sample_rate()

    def get_analog_level(self, amplitude=None, offset=None):
        """ Retrieve the analog amplitude and offset of the provided channels.

        @param list amplitude: optional, if the amplitude value (in Volt peak to peak, i.e. the
                               full amplitude) of a specific channel is desired.
        @param list offset: optional, if the offset value (in Volt) of a specific channel is
                            desired.

        @return: (dict, dict): tuple of two dicts, with keys being the channel descriptor string
                               (i.e. 'a_ch1') and items being the values for those channels.
                               Amplitude is always denoted in Volt-peak-to-peak and Offset in volts.

        Note: Do not return a saved amplitude and/or offset value but instead retrieve the current
              amplitude and/or offset directly from the device.

        If nothing (or None) is passed then the levels of all channels will be returned. If no
        analog channels are present in the device, return just empty dicts.

        Example of a possible input:
            amplitude = ['a_ch1', 'a_ch4'], offset = None
        to obtain the amplitude of channel 1 and 4 and the offset of all channels
            {'a_ch1': -0.5, 'a_ch4': 2.0} {'a_ch1': 0.0, 'a_ch2': 0.0, 'a_ch3': 1.0, 'a_ch4': 0.0}
        """

        amp = dict()
        off = dict()

        chnl_list = self._get_all_analog_channels()

        # get pp amplitudes
        if amplitude is None:
            for ch_num, chnl in enumerate(chnl_list, 1):
                amp[chnl] = float(self.query(':VOLT{0:d}?'.format(ch_num)))
        else:
            for chnl in amplitude:
                if chnl in chnl_list:
                    ch_num = self.chstr_2_chnum(chnl)
                    amp[chnl] = float(self.query(':VOLT{0:d}?'.format(ch_num)))
                else:
                    self.log.warning('Get analog amplitude from channel "{0}" failed. '
                                     'Channel non-existent.'.format(chnl))

        # get voltage offsets
        if offset is None:
            for ch_num, chnl in enumerate(chnl_list):
                ch_num = self.chstr_2_chnum(chnl)
                off[chnl] = float(self.query(':VOLT{0:d}:OFFS?'.format(ch_num)))
        else:
            for chnl in offset:
                if chnl in chnl_list:
                    ch_num = self.chstr_2_chnum(chnl)
                    off[chnl] = float(self.query(':VOLT{0:d}:OFFS?'.format(ch_num)))
                else:
                    self.log.warning('Get analog offset from channel "{0}" failed. '
                                     'Channel non-existent.'.format(chnl))
        return amp, off

    def set_analog_level(self, amplitude=None, offset=None):
        """ Set amplitude and/or offset value of the provided analog channel(s).

        @param dict amplitude: dictionary, with key being the channel descriptor string
                               (i.e. 'a_ch1', 'a_ch2') and items being the amplitude values
                               (in Volt peak to peak, i.e. the full amplitude) for the desired
                               channel.
        @param dict offset: dictionary, with key being the channel descriptor string
                            (i.e. 'a_ch1', 'a_ch2') and items being the offset values
                            (in absolute volt) for the desired channel.

        @return (dict, dict): tuple of two dicts with the actual set values for amplitude and
                              offset for ALL channels.

        If nothing is passed then the command will return the current amplitudes/offsets.

        Note: After setting the amplitude and/or offset values of the device, use the actual set
              return values for further processing.
        """
        # Check the inputs by using the constraints...
        constraints = self.get_constraints()
        # ...and the available analog channels
        analog_channels = self._get_all_analog_channels()

        # amplitude sanity check
        if amplitude is not None:
            for chnl in amplitude:
                ch_num = self.chstr_2_chnum(chnl)
                if chnl not in analog_channels:
                    self.log.warning('Channel to set (a_ch{0}) not available in AWG.\nSetting '
                                     'analogue voltage for this channel ignored.'.format(ch_num))
                    del amplitude[chnl]
                if amplitude[chnl] < constraints.a_ch_amplitude.min:
                    self.log.warning('Minimum Vpp for channel "{0}" is {1}. Requested Vpp of {2}V '
                                     'was ignored and instead set to min value.'
                                     ''.format(chnl, constraints.a_ch_amplitude.min,
                                               amplitude[chnl]))
                    amplitude[chnl] = constraints.a_ch_amplitude.min
                elif amplitude[chnl] > constraints.a_ch_amplitude.max:
                    self.log.warning('Maximum Vpp for channel "{0}" is {1}. Requested Vpp of {2}V '
                                     'was ignored and instead set to max value.'
                                     ''.format(chnl, constraints.a_ch_amplitude.max,
                                               amplitude[chnl]))
                    amplitude[chnl] = constraints.a_ch_amplitude.max
        # offset sanity check
        if offset is not None:
            for chnl in offset:
                ch_num = self.chstr_2_chnum(chnl)
                if chnl not in analog_channels:
                    self.log.warning('Channel to set (a_ch{0}) not available in AWG.\nSetting '
                                     'offset voltage for this channel ignored.'.format(chnl))
                    del offset[chnl]
                if offset[chnl] < constraints.a_ch_offset.min:
                    self.log.warning('Minimum offset for channel "{0}" is {1}. Requested offset of '
                                     '{2}V was ignored and instead set to min value.'
                                     ''.format(chnl, constraints.a_ch_offset.min, offset[chnl]))
                    offset[chnl] = constraints.a_ch_offset.min
                elif offset[chnl] > constraints.a_ch_offset.max:
                    self.log.warning('Maximum offset for channel "{0}" is {1}. Requested offset of '
                                     '{2}V was ignored and instead set to max value.'
                                     ''.format(chnl, constraints.a_ch_offset.max,
                                               offset[chnl]))
                    offset[chnl] = constraints.a_ch_offset.max

        if amplitude is not None:
            for chnl, amp in amplitude.items():
                ch_num = self.chstr_2_chnum(chnl)
                self.write(':VOLT{0} {1:.4f}'.format(ch_num, amp))
                while int(self.query('*OPC?')) != 1:
                    time.sleep(0.25)

        if offset is not None:
            for chnl, off in offset.items():
                ch_num = self.chstr_2_chnum(chnl)
                self.write(':VOLT{0}:OFFS {1:.4f}'.format(ch_num, off))
                while int(self.query('*OPC?')) != 1:
                    time.sleep(0.25)
        return self.get_analog_level()

    def get_digital_level(self, low=None, high=None):
        """ Retrieve the digital low and high level of the provided/all channels.

        @param list low: optional, if the low value (in Volt) of a specific channel is desired.
        @param list high: optional, if the high value (in Volt) of a specific channel is desired.

        @return: (dict, dict): tuple of two dicts, with keys being the channel descriptor strings
                               (i.e. 'd_ch1', 'd_ch2') and items being the values for those
                               channels. Both low and high value of a channel is denoted in volts.

        Note: Do not return a saved low and/or high value but instead retrieve
              the current low and/or high value directly from the device.

        If nothing (or None) is passed then the levels of all channels are being returned.
        If no digital channels are present, return just an empty dict.

        Example of a possible input:
            low = ['d_ch1', 'd_ch4']
        to obtain the low voltage values of digital channel 1 an 4. A possible answer might be
            {'d_ch1': -0.5, 'd_ch4': 2.0} {'d_ch1': 1.0, 'd_ch2': 1.0, 'd_ch3': 1.0, 'd_ch4': 4.0}
        Since no high request was performed, the high values for ALL channels are returned (here 4).
        """

        low_val = {}
        high_val = {}

        digital_channels = self._get_all_digital_channels()

        if low is None:
            low = digital_channels
        if high is None:
            high = digital_channels

        # get low marker levels
        for chnl in low:
            if chnl not in digital_channels:
                continue
            low_val[chnl] = float(
                self.query(self._get_digital_ch_cmd(chnl) + ':LOW?'))
        # get high marker levels
        for chnl in high:
            if chnl not in digital_channels:
                continue
            high_val[chnl] = float(
                self.query(self._get_digital_ch_cmd(chnl) + ':HIGH?'))

        return low_val, high_val

    def set_digital_level(self, low=None, high=None):
        """ Set low and/or high value of the provided digital channel.

        @param dict low: dictionary, with key being the channel descriptor string
                         (i.e. 'd_ch1', 'd_ch2') and items being the low values (in volt) for the
                         desired channel.
        @param dict high: dictionary, with key being the channel descriptor string
                          (i.e. 'd_ch1', 'd_ch2') and items being the high values (in volt) for the
                          desired channel.

        @return (dict, dict): tuple of two dicts where first dict denotes the current low value and
                              the second dict the high value for ALL digital channels.
                              Keys are the channel descriptor strings (i.e. 'd_ch1', 'd_ch2')

        If nothing is passed then the command will return the current voltage levels.

        Note: After setting the high and/or low values of the device, use the actual set return
              values for further processing.
        """
        if low is None:
            low = self.get_digital_level()[0]
        if high is None:
            high = self.get_digital_level()[1]

        #If you want to check the input use the constraints:
        constraints = self.get_constraints()
        digital_channels = self._get_all_digital_channels()

        # Check the constraints for marker high level
        for key in high:
            if high[key] < constraints.d_ch_high.min:
                self.log.warning('Voltages for digital values are too small for high. Setting to minimum value')
                high[key] = constraints.d_ch_high.min
            elif high[key] > constraints.d_ch_high.max:
                self.log.warning('Voltages for digital values are too high for high. Setting to maximum value')
                high[key] = constraints.d_ch_high.max

        # Check the constraints for marker low level
        for key in low:
            if low[key] < constraints.d_ch_low.min:
                self.log.warning('Voltages for digital values are too small for low. Setting to minimum value')
                low[key] = constraints.d_ch_low.min
            elif low[key] > constraints.d_ch_low.max:
                self.log.warning('Voltages for digital values are too high for low. Setting to maximum value')
                low[key] = constraints.d_ch_low.max

        # Check the difference between marker high and low
        for key in high:
            if high[key] - low[key] < 0.125:
                self.log.warning('Voltage difference is too small. Reducing low voltage level.')
                low[key] = high[key] - 0.125
            elif high[key] - low[key] > 2.25:
                self.log.warning('Voltage difference is too large. Increasing low voltage level.')
                low[key] = high[key] - 2.25


        # set high marker levels
        for chnl in low and high:
            if chnl not in digital_channels:
                continue

            offs =(high[chnl] + low[chnl])/2
            ampl = high[chnl] - low[chnl]
            self.write(self._get_digital_ch_cmd(chnl) + ':AMPL {}'.format(ampl))
            self.write(self._get_digital_ch_cmd(chnl) + ':OFFS {}'.format(offs))

        return self.get_digital_level()

    @abstractmethod
    def get_active_channels(self, ch=None):
        pass

    def set_active_channels(self, ch=None):
        """
        Set the active/inactive channels for the pulse generator hardware.
        The state of ALL available analog and digital channels will be returned
        (True: active, False: inactive).
        The actually set and returned channel activation must be part of the available
        activation_configs in the constraints.
        You can also activate/deactivate subsets of available channels but the resulting
        activation_config must still be valid according to the constraints.
        If the resulting set of active channels can not be found in the available
        activation_configs, the channel states must remain unchanged.

        @param dict ch: dictionary with keys being the analog or digital string generic names for
                        the channels (i.e. 'd_ch1', 'a_ch2') with items being a boolean value.
                        True: Activate channel, False: Deactivate channel

        @return dict: with the actual set values for ALL active analog and digital channels

        If nothing is passed then the command will simply return the unchanged current state.

        Note: After setting the active channels of the device, use the returned dict for further
              processing.

        Example for possible input:
            ch={'a_ch2': True, 'd_ch1': False, 'd_ch3': True, 'd_ch4': True}
        to activate analog channel 2 digital channel 3 and 4 and to deactivate
        digital channel 1. All other available channels will remain unchanged.
        """
        current_channel_state = self.get_active_channels()

        if ch is None:
            return current_channel_state

        if not set(current_channel_state).issuperset(ch):
            self.log.error('Trying to (de)activate channels that are not present in M8190A.\n'
                           'Setting of channel activation aborted.')
            return current_channel_state

        # Determine new channel activation states
        new_channels_state = current_channel_state.copy()
        for chnl in ch:
            new_channels_state[chnl] = ch[chnl]

        # check if the channels to set are part of the activation_config constraints
        constraints = self.get_constraints()
        new_active_channels = {chnl for chnl in new_channels_state if new_channels_state[chnl]}
        if new_active_channels not in constraints.activation_config.values():
            self.log.error('activation_config to set ({0}) is not allowed according to constraints.'
                           ''.format(new_active_channels))
            return current_channel_state

        self._set_active_ch(new_channels_state)

        return self.get_active_channels()

    def write_waveform(self, name, analog_samples, digital_samples, is_first_chunk, is_last_chunk,
                       total_number_of_samples):
        """
        Write a new waveform or append samples to an already existing waveform on the device memory.
        The flags is_first_chunk and is_last_chunk can be used as indicator if a new waveform should
        be created or if the write process to a waveform should be terminated.

        NOTE: All sample arrays in analog_samples and digital_samples must be of equal length!

        @param str name: the name of the waveform to be created/append to
        @param dict analog_samples: keys are the generic analog channel names (i.e. 'a_ch1') and
                                    values are 1D numpy arrays of type float32 containing the
                                    voltage samples normalized to half Vpp (between -1 and 1).
        @param dict digital_samples: keys are the generic digital channel names (i.e. 'd_ch1') and
                                     values are 1D numpy arrays of type bool containing the marker
                                     states.
        @param bool is_first_chunk: Flag indicating if it is the first chunk to write.
                                    If True this method will create a new empty wavveform.
                                    If False the samples are appended to the existing waveform.
        @param bool is_last_chunk:  Flag indicating if it is the last chunk to write.
                                    Some devices may need to know when to close the appending wfm.
        @param int total_number_of_samples: The number of sample points for the entire waveform
                                            (not only the currently written chunk)

        @return (int, list): Number of samples written (-1 indicates failed process) and list of
                             created waveform names
        """

        waveforms = []

        # Sanity checks
        if len(analog_samples) == 0:
            self.log.error('No analog samples passed to write_waveform method in M8190A.')
            return -1, waveforms

        min_samples = self.get_constraints().waveform_length.min
        if total_number_of_samples < min_samples:
            self.log.error('Unable to write waveform.\nNumber of samples to write ({0:d}) is '
                           'smaller than the allowed minimum waveform length ({1:d}).'
                           ''.format(total_number_of_samples, min_samples))
            return -1, waveforms

        active_analog = self._get_active_d_or_a_channels(only_analog=True)
        active_channels = set(self.get_active_channels().keys())

        # Sanity check of channel numbers
        if active_channels != set(analog_samples.keys()).union(set(digital_samples.keys())):
            self.log.error('Mismatch of channel activation and sample array dimensions for '
                           'waveform creation.\nChannel activation is: {0}\nSample arrays have: '
                           ''.format(active_channels,
                                     set(analog_samples.keys()).union(set(digital_samples.keys()))))
            return -1, waveforms

        to_segment_id = 1  # pc_hdd mode
        if self._wave_mem_mode == 'awg_segments':
            to_segment_id = -1

        waveforms = self._write_wave_to_memory(name, analog_samples, digital_samples, active_analog,
                                               to_segment_id=to_segment_id)

        self.check_dev_error()

        return total_number_of_samples, waveforms

    def write_sequence(self, name, sequence_parameters):
        """
        Write a new sequence on the device memory.
        In wave_mem_mode == 'pc_hdd' and if elements in the sequence are not available on the AWG yet, they will be
        transferred from the PC.

        @param str name: the name of the waveform to be created/append to
        @param list sequence_parameters: List containing tuples of length 2. Each tuple represents
                                         a sequence step. The first entry of the tuple is a list of
                                         waveform names (str); one for each channel. The second
                                         tuple element is a SequenceStep instance containing the
                                         sequencing parameters for this step.

        @return: int, number of sequence steps written (-1 indicates failed process)
        """

        # Check if device has sequencer option installed
        if not self.has_sequence_mode():
            self.log.error('Direct sequence generation in AWG not possible. Sequencer option not '
                           'installed.')
            return -1

        # Check if all waveforms are present on device memory
        avail_waveforms = set(self.get_waveform_names())
        for waveform_tuple, param_dict in sequence_parameters:
            if not avail_waveforms.issuperset(waveform_tuple):
                self.log.error('Failed to create sequence "{0}" due to waveforms "{1}" not '
                               'present in memory. Try to load them again.'.format(name, waveform_tuple))
                return -1

        num_steps = len(sequence_parameters)

        if self._wave_mem_mode == 'pc_hdd':
            # todo: check whether skips on already loaded waveforms that should be updated
            # check whether this works as intended with <generate_new> mechanism
            # generate new needs to invalidate loaded assets
            loaded_segments_ch1 = self.get_loaded_assets_name(1, mode='segment')
            loaded_segments_ch2 = self.get_loaded_assets_name(2, mode='segment')

            waves_loaded_here = []
            # transfer waveforms in sequence from local pc to segments in awg mem
            for waveform_tuple, param_dict in sequence_parameters:
                # todo: need to handle other than 2 channels?
                waveform_list = []
                waveform_list.append(waveform_tuple[0])
                waveform_list.append(waveform_tuple[1])
                wave_ch1 = self._remove_file_extension(waveform_tuple[0])
                wave_ch2 = self._remove_file_extension(waveform_tuple[1])

                if not (wave_ch1 in loaded_segments_ch1 and
                        wave_ch2 in loaded_segments_ch2) \
                        and not (wave_ch1 in waves_loaded_here and
                        wave_ch2 in waves_loaded_here):

                    self.log.debug("Couldn't find segments {} and {} on device for writing sequence {}. Loading...".format(
                        wave_ch1, wave_ch2, name))
                    self.load_waveform(waveform_list, to_nextfree_segment=True)
                    waves_loaded_here.append(wave_ch1)
                    waves_loaded_here.append(wave_ch2)
                else:
                    self.log.debug("Segments {} and {} already on device for writing sequence {}. Skipping load.".format(
                        wave_ch1, wave_ch2, name))

            self.log.debug("Loading of waveforms for sequence write finished.")
        elif self._wave_mem_mode == 'awg_segments':
            # all segments must be present on device mem already
            pass
        else:
            raise ValueError("Unknown memory mode: {}".format(self._wave_mem_mode))

        """
        8190a manual: When using dynamic sequencing, the arm mode must be set to self-armed 
        and all advancement modes must be set to Auto. 
        Additionally, the trigger mode Gated is not allowed.
        """
        self.write_all_ch(':FUNC{}:MODE STS', all_by_one={'m8195a': True})  # activate the sequence mode
        self.write_all_ch(':STAB{}:RES', all_by_one={'m8195a': True})       # Reset all sequence table entries to default values

        self._delete_all_sequences()
        self._define_new_sequence(name, num_steps)

        # write the actual sequence table
        ctr_steps_written = 0
        goto_in_sequence = False
        for step, (wfm_tuple, seq_step) in enumerate(sequence_parameters, 1):

            index = step - 1

            if seq_step['go_to'] != -1:
                goto_in_sequence = True

            control = self._get_sequence_control_bin(sequence_parameters, index)

            seq_loop_count = 1
            if seq_step.repetitions == -1:
                # this is ugly, limits maximal waiting time. 1 Sa -> approx. 0.3 s
                seg_loop_count = 4294967295  # max value, todo: from constraints
            else:
                seg_loop_count = seq_step.repetitions + 1  # if repetitions = 0 then do it once
            seg_start_offset = 0    # play whole segement from start...
            seg_end_offset = 0xFFFFFFFF     # to end

            self.log.debug("For sequence table step {} with {} reps: control: {}".format(step,
                                                                                         seq_loop_count,
                                                                                         control))

            segment_id_ch1 = self.get_segment_id(self._remove_file_extension(wfm_tuple[0]), 1) \
                if len(wfm_tuple) >= 1 else -1
            segment_id_ch2 = self.get_segment_id(self._remove_file_extension(wfm_tuple[1]), 2) \
                if len(wfm_tuple) == 2 else -1

            try:
                # creates all segments as data entries
                if segment_id_ch1 > -1:
                    # STAB will default to STAB1 on 8190A
                    self.write(':STAB:DATA {0}, {1}, {2}, {3}, {4}, {5}, {6}'
                               .format(index,
                                       control,
                                       seq_loop_count,
                                       seg_loop_count,
                                       segment_id_ch1,
                                       seg_start_offset,
                                       seg_end_offset))
                if segment_id_ch2 > -1:
                    self.write(':STAB2:DATA {0}, {1}, {2}, {3}, {4}, {5}, {6}'
                               .format(index,
                                       control,
                                       seq_loop_count,
                                       seg_loop_count,
                                       segment_id_ch2,
                                       seg_start_offset,
                                       seg_end_offset))

                if segment_id_ch1 + segment_id_ch2 > -1:
                    ctr_steps_written += 1
                    self.log.debug("Writing seqtable entry {}: {}".format(index, step))
                else:
                    self.log.error("Failed while writing seqtable entry {}: {}".format(index, step))

            except Exception as e:
                self.log.error("Unknown error occured while writing to seq table: {}".format(str(e)))

        if goto_in_sequence and self.get_constraints().sequence_order == "LINONLY": # SequenceOrderOption.LINONLY:
            self.log.warning("Found go_to in step of sequence {}. Not supported and ignored.".format(name))

        while int(self.query('*OPC?')) != 1:
            time.sleep(0.25)

        return int(ctr_steps_written)

    def get_waveform_names(self):
        """ Retrieve the names of all uploaded waveforms on the device.

        @return list: List of all uploaded waveform name strings in the device workspace.
        """

        names = []

        if self._wave_mem_mode == 'pc_hdd':
            names = self.query('MMEM:CAT?').replace('"', '').replace("'", "").split(",")[2::3]
        elif self._wave_mem_mode == 'awg_segments':

            active_analog = self._get_active_d_or_a_channels(only_analog=True)
            channel_numbers = self.chstr_2_chnum(active_analog, return_list=True)

            for chnl_num in channel_numbers:
                names.extend(self.get_loaded_assets_name(chnl_num, 'segment'))
            names = list(set(names)) # make unique

        else:
            raise ValueError("Unknown memory mode: {}".format(self._wave_mem_mode))

        return names

    def get_sequence_names(self):
        """ Retrieve the names of all uploaded sequence on the device.

        @return list: List of all uploaded sequence name strings in the device workspace.
        """
        sequence_list = list()

        if not self.has_sequence_mode():
            return sequence_list

        if self._wave_mem_mode == 'pc_hdd':
            # get only the files from the dir and skip possible directories
            log = os.listdir(self._assets_storage_path)
            file_list = [line for line in log if not os.path.isdir(line)]

            for filename in file_list:
                if filename.endswith(('.seq', '.seqx', '.sequence')):
                    if filename not in sequence_list:
                        sequence_list.append(self._remove_file_extension(filename))
        elif self._wave_mem_mode == 'awg_segments':
            seqs_ch1 = self.get_loaded_assets_name(1, 'sequence')
            seqs_ch2 = self.get_loaded_assets_name(2, 'sequence')

            if seqs_ch1 != seqs_ch2:
                self.log.error("Sequence tables for ch1/2 seem unaligned! ch1: {} ch2: {}".format(seqs_ch1,
                                                                                                  seqs_ch2))
            return seqs_ch1
        else:
            raise ValueError("Unknown memory mode: {}".format(self._wave_mem_mode))


        return sequence_list

    def delete_waveform(self, waveform_name):
        """ Delete the waveform with name "waveform_name" from the device memory.

        @param str waveform_name: The name of the waveform to be deleted without _ch? postfix.
                                  Optionally a list of waveform names can be passed.

        @return list: a list of deleted waveform names.
        """
        if isinstance(waveform_name, str):
            waveform_name = [waveform_name]

        avail_waveforms = self.get_waveform_names()   # incl _ch?.bin postfix
        deleted_waveforms = list()

        for name in waveform_name:
            name_ch = self._name_with_ch(name, '?')
            for waveform in avail_waveforms:
                if fnmatch(waveform.lower(), name_ch + "{}".format(self._wave_file_extension)):
                    # delete case insensitive from hdd
                    self.write(':MMEM:DEL "{0}"'.format(waveform))
                    deleted_waveforms.append(waveform)

                if fnmatch(waveform, name_ch):
                    # delete from awg memory
                    active_analog = self._get_active_d_or_a_channels(only_analog=True)
                    for ch_str in active_analog:
                        ch_num = self.chstr_2_chnum(ch_str)
                        try:
                            id = self.asset_name_2_id(self._name_with_ch(name, ch_num), ch_num, mode='segment')
                        except ValueError:  # got already deleted
                            continue
                        self.write('TRAC{}:DEL {:d}'.format(ch_num, id))
                        # set to available segment
                        ids_avail = self.get_loaded_assets_id(ch_num)
                        if ids_avail:
                            self.write('TRAC{}:SEL {:d}'.format(ch_num, ids_avail[0]))
                    deleted_waveforms.append(waveform)

            for loaded_waveform in self.get_loaded_assets()[0].values():
                # in pc_hdd mode, avail_waveforms are only on hdd, need to clear the awg mem
                if self._wave_mem_mode == 'pc_hdd' and fnmatch(loaded_waveform, name_ch):
                    self.clear_all()

        return list(set(deleted_waveforms))

    def delete_sequence(self, sequence_name):
        """ Delete the sequence with name "sequence_name" from the device memory.

        @param str sequence_name: The name of the sequence to be deleted
                                  Optionally a list of sequence names can be passed.

        @return list: a list of deleted sequence names.
        """
        if isinstance(sequence_name, str):
            sequence_name = [sequence_name]

        avail_sequences = self.get_sequence_names()
        deleted_sequences = list()

        # deletes .sequence files from hdd
        for name in sequence_name:
            for sequence in avail_sequences:
                # in pc_hdd mode, no need to delete
                # .sequence files are handled by sequence generator logic
                if fnmatch(sequence, name):
                    # awg_segment mode
                    self._delete_all_sequences()  # all, as currently only support for 1 sequence
                    deleted_sequences.append(name)

            if name in self.get_loaded_assets()[0].values():
                # clear the AWG incl. all waveforms on awg memory and sequence table
                # todo: delete only waveforms in sequence or think about only unloading the sequence
                # while keeping the waveforms
                self.clear_all()
                self.write_all_ch(':STAB{}:RES',
                                  all_by_one={'m8195a': True})  # Reset all sequence table entries to default values
                deleted_sequences.append(name)

        return list(set(deleted_sequences))

    def get_interleave(self):
        """ Check whether Interleave is ON or OFF in AWG.

        @return bool: True: ON, False: OFF

        Will always return False for pulse generator hardware without interleave.
        """
        return False

    def set_interleave(self, state=False):
        """ Turns the interleave of an AWG on or off.

        @param bool state: The state the interleave should be set to
                           (True: ON, False: OFF)

        @return bool: actual interleave status (True: ON, False: OFF)

        Note: After setting the interleave of the device, retrieve the
              interleave again and use that information for further processing.

        Unused for pulse generator hardware other than an AWG.
        """
        if state:
            self.log.warning('Interleave mode not available for the AWG M819xA '
                             'Series!\n'
                             'Method call will be ignored.')
        return self.get_interleave()

    def reset(self):
        """ Reset the device.

        @return int: error code (0:OK, -1:error)
        """
        self.write('*RST')
        self.write('*WAI')

        self._flag_segment_table_req_update = True

        return 0

    ################################################################################
    ###                         Non interface methods                            ###
    ################################################################################

    def set_seq_mode(self, mode):
        self.write_all_ch(":FUNC{}:MODE {}", mode, all_by_one={'m8195a': True})

    def _set_dac_resolution(self):
        pass

    def _set_awg_mode(self):
        pass

    def _set_sample_rate_div(self):
        pass

    def _set_dac_amplifier_mode(self):
        pass

    @abstractmethod
    def _write_output_on(self):
        pass

    @abstractmethod
    def _get_digital_ch_cmd(self, d_ch_name):
        pass

    @abstractmethod
    def _get_init_output_levels(self):
        pass

    @abstractmethod
    def _get_sequence_control_bin(self, sequence_parameters, idx_step):
        pass

    def _delete_all_sequences(self):
        # awg8195a has no sequence subsystem and does not need according cmds
        pass

    def _define_new_sequence(self, name, n_steps):
        pass

    def _init_device(self):
        """ Run those methods during the initialization process."""

        self.reset()
        constr = self.get_constraints()

        self.write(':ROSC:SOUR INT')  # Chose source for reference clock

        self._set_awg_mode()

        # General procedure according to Sec. 8.22.6 in AWG8190A manual:
        # To prepare your module for arbitrary waveform generation follow these steps:
        # 1. Select one of the direct modes (precision or speed mode) or one of the interpolated modes ((x3, x12, x24 and x48)

        self._set_dac_resolution()
        self._set_sample_rate_div()
        self.set_seq_mode('ARB')

        # 2. Define one or multiple segments using the various forms of TRAC:DEF
        # done in load_waveform
        # 3. Fill the segments with values and marker data
        # empty at init
        # 4. Select the segment to be output in arbitrary waveform mode using
        self.write(':TRAC1:SEL 1')
        self.write(':TRAC2:SEL 1')

        # Set the waveform directory on the local pc:
        self.write(':MMEM:CDIR "{0}"'.format(self._pulsed_file_dir))

        self.set_sample_rate(constr.sample_rate.default)

        self._set_dac_amplifier_mode()

        init_levels = self._get_init_output_levels()
        self.set_analog_level(amplitude=init_levels['a_ampl'], offset=init_levels['a_offs'])
        self.set_digital_level(low=init_levels['d_ampl_low'], high=init_levels['d_ampl_high'])

        self._segment_table = [[], []]  # [0]: ch1, [1]: ch2. Local, read-only copy of the device segment table
        self._flag_segment_table_req_update = True  # local copy requires update

    def _load_list_2_dict(self, load_dict):

        def _create_load_dict_allch(load_dict):
            waveform = load_dict[0]  # awg8196a: 1 name per segment, no individual name per channel
            new_dict = dict()

            active_analog = self._get_active_d_or_a_channels(only_analog=True)

            for a_ch in active_analog:
                ch_num = self.chstr_2_chnum(a_ch)
                new_dict[ch_num] = waveform

            return new_dict

        if isinstance(load_dict, list):
            new_dict = dict()
            has_ch_ext = True

            for waveform in load_dict:
                pattern = ".*_ch[0-9]+?"
                has_ch_ext = True if re.match(pattern, waveform) is not None else False
                if has_ch_ext:
                    channel = int(waveform.rsplit('_ch', 1)[1][0])
                    new_dict[channel] = waveform
                else:
                    break
            if not has_ch_ext:
                new_dict = _create_load_dict_allch(load_dict)

            return new_dict

        elif isinstance(load_dict, dict):
            return load_dict
        else:
            self.log.error("Load dict of unexpected type: {}".format(type(load_dict)))

    def _load_wave_from_memory(self, load_dict, to_nextfree_segment=False):
        if self._wave_mem_mode == 'pc_hdd':
            path = self._pulsed_file_dir
            offset = 0

            if not to_nextfree_segment:
                self.clear_all()

            for chnl_num, waveform in load_dict.items():
                name = waveform.split('.bin', 1)[0]  # name in front of .bin/.bin8
                filepath = os.path.join(path, waveform)

                data = self.query_bin(':MMEM:DATA? "{0}"'.format(filepath))
                n_samples = len(data)
                if self.interleaved_wavefile:
                    n_samples = int(n_samples / 2)
                segment_id = self.query('TRAC{0:d}:DEF:NEW? {1:d}'.format(chnl_num, n_samples)) \
                             + '_ch{:d}'.format(chnl_num)
                segment_id_per_ch = segment_id.rsplit("_ch", 1)[0]
                self.write_bin(':TRAC{0}:DATA {1}, {2},'.format(chnl_num, segment_id_per_ch, offset), data)
                self.write(':TRAC{0}:NAME {1}, "{2}"'.format(chnl_num, segment_id_per_ch, name))

                self._check_uploaded_wave_name(chnl_num, name, segment_id_per_ch)

                self._flag_segment_table_req_update = True
                self.log.debug("Loading waveform {} of len {} to AWG ch {}, segment {}.".format(
                    name, n_samples, chnl_num, segment_id_per_ch))

        elif self._wave_mem_mode == 'awg_segments':

            if to_nextfree_segment:
                self.log.warning("In awg_segments memory mode, 'to_nextfree_segment' has no effect."
                                 "Loading only marks active, segments need to be written before.")
            # m8195a: 1 name per segment, no individual name per channel

            for chnl_num, waveform in load_dict.items():
                waveform = load_dict[chnl_num]
                name = waveform
                if name.split(',')[0] == name:
                    segment_id = self.asset_name_2_id(name, chnl_num, mode='segment')
                else:
                    segment_id = np.int(name.split(',')[0])
                self.write(':TRAC{0}:SEL {1}'.format(chnl_num, segment_id))


        else:
            raise ValueError("Unknown memory mode: {}".format(self._wave_mem_mode))

    def send_trigger_event(self):
        self.write(":TRIG:BEG")

    def set_trigger_mode(self, mode="cont"):
        """
        Trigger mode according to manual 3.3.
        :param mode: "cont", "trig" or "gate"
        :return:
        """
        if mode is "cont":
            self.write_all_ch(":INIT:CONT{}:STAT ON",  all_by_one={'m8195a': True})
            self.write_all_ch(":INIT:GATE{}:STAT OFF", all_by_one={'m8195a': True})
        elif mode is "trig":
            self.write_all_ch(":INIT:CONT{}:STAT OFF", all_by_one={'m8195a': True})
            self.write_all_ch(":INIT:GATE{}:STAT OFF", all_by_one={'m8195a': True})
        elif mode is "gate":
            self.write_all_ch(":INIT:CONT{}:STAT OFF", all_by_one={'m8195a': True})
            self.write_all_ch(":INIT:GATE{}:STAT ON",  all_by_one={'m8195a': True})
        else:
            self.log.error("Unknown trigger mode: {}".format(mode))

    def get_trigger_mode(self):
        cont = bool(int(self.query_all_ch(":INIT:CONT{}:STAT?", all_by_one={'m8195a': True})))
        gate = bool(int(self.query_all_ch(":INIT:GATE{}:STAT?", all_by_one={'m8195a': True})))

        if cont and not gate:
            return "cont"
        if not cont and not gate:
            return "trig"
        if not cont and gate:
            return "gate"

        self.log.warning("Unexpected trigger mode found. Cont {}, Gate {}".format(
                            cont, gate))
        return ""

    def get_dynamic_mode(self):
        return self.query_all_ch(":STAB{}:DYN?", all_by_one={'m8195a': True})

    def check_dev_error(self):

        has_error_occured = False

        for i in range(30):  # error buffer of device is 30
            raw_str = self.query(':SYST:ERR?', force_no_check=True)
            is_error = not ('0' in raw_str[0])
            if is_error:
                self.log.warn("AWG issued error: {}".format(raw_str))
                has_error_occured = True
            else:
                break

        return has_error_occured

    def _digital_ch_2_internal(self, d_ch_name):
        if d_ch_name not in self.ch_map:
            self.log.error("Don't understand digital channel name: {}".format(d_ch_name))

        return self.ch_map[str(d_ch_name)]

    def _digital_ch_corresponding_analogue_ch(self, d_ch_name):
        int_name = self._digital_ch_2_internal(d_ch_name)
        if '1' in int_name:
            return 'a_ch1'
        elif '2' in int_name:
            return  'a_ch2'
        else:
            raise RuntimeError("Unknown exception. Should only have 1 or 2 in marker name")

    def _analogue_ch_corresponding_digital_chs(self, a_ch_name):
        # return value must be: [sample marker, sync marker]
        return self.ch_map_a2d[a_ch_name]

    @abstractmethod
    def _set_active_ch(self, new_channels_state):
        pass

    @abstractmethod
    def float_to_sample(self, val):
       pass

    def _float_to_int(self, val, n_bits):

        """
        :param val: np.array(dtype=float64) of sampled values from sequencegenerator.sample_pulse_block_ensemble().
                    normed (-1...1) where 1 encodes the full Vpp as set in 'PulsedGui/Pulsegenerator Settings'.
                    If MW ampl in 'PulsedGui/Predefined methods' < as full Vpp, amplitude reduction will be
                    performed digitally (reducing the effective digital resolution in bits).
        :param n_bits: number of bits; sets the highest integer allowed. Eg. 8 bits -> int in [-128, 127]
        :return:    np.array(dtype=int16)
        """

        bitsize = int(2 ** n_bits)
        min_intval = -bitsize / 2
        max_intval = bitsize / 2 - 1

        max_u_samples = 1  # data should be normalized in (-1..1)

        if max(abs(val)) > 1:
            self.log.warning("Samples from sequencegenerator out of range. Normalizing to -1..1. Please change the "
                             "maximum peak to peak Voltage in the Pulse Generator Settings if you want to use a higher "
                             "power.")
            biggest_val = max([abs(np.min(val)), np.max(val)])
            max_u_samples = biggest_val
        # manual 8.22.4 Waveform Data Format in Direct Mode
        # 2 bits LSB reserved for markers
        mapper = scipy.interpolate.interp1d([-max_u_samples, max_u_samples], [min_intval, max_intval])

        return mapper(val)

    def bool_to_sample(self, val_dch_1, val_dch_2, int_type_str='int16'):
        """
        Takes 2 digital sample values from the sequence generator and converts them to int.
        For AWG819x always two digital channels are tied with a single analogue output.
        The resulting int values are used to construct the binary samples.
        :param vals_dch_1: np.ndarray, digital samples from the sequence generator
        :param vals_dch_2: np.ndarray, digital samples from the sequence generator
        :param int_type_str: int type the output is casted to
        :return:
        """

        bit_dch_1 = 0x1 & np.asarray(val_dch_1).astype(int_type_str)
        bit_dch_2 = 0x2 & (np.asarray(val_dch_2).astype(int_type_str) << 1)

        return bit_dch_1 + bit_dch_2

    @abstractmethod
    def _compile_bin_samples(self, analog_samples, digital_samples, ch_num):
        """
        Creates a binary sample output that combines analog and digital samples
        from the sequence generator in the correct format.

        :return binary samples as expected from awg hardware
        """
        pass


    def _name_with_ch(self, name, ch_num):
        """
        Prepares the final wavename with (M8190A) or without (M8195A) channel extension.
        Preserves capital letters.
        Eg. Rabi -> Rabi_ch1
        """
        return name + '_ch' + str(ch_num)

    def _wavename_2_fname(self, wave_name):
        """
        Preserves capital letters. Note that Windows FS can't keep different files with
        equal names except for capital / non capital letters.
        Handled by deleting case insensitive before writing in _write_to_memory().
        :param wave_name:
        :return:
        """
        return str(wave_name + self._wave_file_extension)

    def _fname_2_wavename(self, fname, incl_ch_postfix=True):
        # works for file name with (8190a) and without (8195a) _ch? postfix
        if incl_ch_postfix:
            return fname.split(".")[0]
        else:
            return fname.split("_ch")[0].split(".")[0]

    def _check_uploaded_wave_name(self, ch_num, wave_name, segment_id):

        wave_name_on_dev = self.get_loaded_asset_name_by_id(ch_num, segment_id)
        if wave_name_on_dev != wave_name:
            self.log.warning("Name of waveform altered during upload: {} -> {} Unsupported characters?".format(
                wave_name, wave_name_on_dev
            ))
            return 1

        return 0

    def _write_wave_to_memory(self, name, analog_samples, digital_samples, active_analog, to_segment_id=1):
        """
        :param name:
        :param analog_samples:
        :param digital_samples:
        :param active_analog:
        :param to_segment_id: id of the segment table the wave will be written to. -1: take next free segment.
        :return:
        """
        waveforms = []

        for idx_ch, ch_str in enumerate(active_analog):

            ch_num = self.chstr_2_chnum(ch_str)
            wave_name = self._name_with_ch(name, ch_num)

            comb_samples = self._compile_bin_samples(analog_samples, digital_samples, ch_str)

            t_start = time.time()

            if self._wave_mem_mode == 'pc_hdd':
                # todo: check if working for awg8195a
                if to_segment_id != 1:
                    self.log.warning("In pc_hdd memory mode, 'to_segment_id' has no effect."
                                     "Writing to hdd without setting segment.")

                filename = self._wavename_2_fname(wave_name)
                waveforms.append(filename)

                if idx_ch == 0:
                    # deletes waveform, all channels
                    self.delete_waveform(self._fname_2_wavename(filename, incl_ch_postfix=False))
                self.write_bin(':MMEM:DATA "{0}", '.format(filename), comb_samples)

                self.log.debug("Waveform {} written to {}".format(wave_name, filename))

            elif self._wave_mem_mode == 'awg_segments':

                if wave_name in self.get_loaded_assets_name(ch_num):
                    seg_id_exist = self.asset_name_2_id(wave_name, ch_num, mode='segment')
                    self.write("TRAC{:d}:DEL {}".format(ch_num, seg_id_exist))
                    self.log.debug("Deleting segment {} ch {} for existing wave {}".format(seg_id_exist, ch_num, wave_name))

                segment_id = to_segment_id
                if name.split(',')[0] != name:
                    # todo: this breaks if there is a , in the name without number
                    segment_id = np.int(name.split(',')[0])
<<<<<<< HEAD
                    self.log.warning("Writing wave to specified segment ({}) via name will deprecate.".format(segment_id))
                if to_segment_id == -1:
=======
                    self.log.warning("Loading wave to specified segment via name will deprecate.")
                if segment_id == -1:
>>>>>>> f26d0c83
                    # to next free segment
                    segment_id = self.query('TRAC{0:d}:DEF:NEW? {1:d}'.format(ch_num, len(analog_samples[ch_str])))
                    # only need the next free id, definition and writing is performed below again
                    # so delete defined segment again
                    self.write("TRAC{:d}:DEL {}".format(ch_num, segment_id))

                segment_id_ch = str(segment_id) + '_ch{:d}'.format(ch_num)
                self.log.debug("Writing wave {} to ch {} segment_id {}".format(wave_name, ch_str, segment_id_ch))

                # delete if the segment is already existing
                loaded_segments_id = self.get_loaded_assets_id(ch_num)
                if str(segment_id) in loaded_segments_id:
                    # clear the segment
                    self.write(':TRAC:DEL {0}'.format(segment_id))

                # define the size of a waveform segment, marker samples do not count. If the channel is sourced from
                # Extended Memory, the same segment is defined on all other channels sourced from Extended Memory.
                # Comb samples written, but len(comb_samples) doesn't know whether interleaved data.
                self.write(':TRAC{0}:DEF {1}, {2}, {3}'.format(int(ch_num), segment_id, len(analog_samples[ch_str]), 0))

                # name the segment
                self.write(':TRAC{0}:NAME {1}, "{2}"'.format(int(ch_num), segment_id, wave_name))  # name the segment
                # upload
                self.write_bin(':TRAC{0}:DATA {1}, {2},'.format(int(ch_num), segment_id, 0), comb_samples)

                self._check_uploaded_wave_name(ch_num, wave_name, segment_id)

                waveforms.append(wave_name)
                self._flag_segment_table_req_update = True

            else:
                raise ValueError("Unknown memory mode: {}".format(self._wave_mem_mode))

            transfer_speed_mbs = (comb_samples.nbytes/(1024*1024))/(time.time() - t_start)
            self.log.debug('Written ({2:.1f} MB/s) to ch={0}: max ampl: {1}'.format(ch_str,
                                                                                analog_samples[ch_str].max(),
                                                                                transfer_speed_mbs))

        return waveforms

    def has_sequence_mode(self):
        """ Asks the pulse generator whether sequence mode exists.

        @return: bool, True for yes, False for no.
        """
        return self._sequence_mode

    def write(self, command):
        """ Sends a command string to the device.

            @param string command: string containing the command

            @return int: error code (0:OK, -1:error)
        """
        bytes_written, enum_status_code = self.awg.write(command)

        if self._debug_check_all_commands:
            if 0 != self.check_dev_error():
                self.log.warn("Check failed after command: {}".format(command))

        return int(enum_status_code)

    def write_bin(self, command, values):
        """ Sends a command string to the device.

                    @param string command: string containing the command

                    @return int: error code (0:OK, -1:error)
        """
        self.awg.timeout = None
        bytes_written, enum_status_code = self.awg.write_binary_values(command, datatype=self._wave_transfer_datatype, is_big_endian=False,
                                                                       values=values)
        self.awg.timeout = self._awg_timeout * 1000
        return int(enum_status_code)

    def write_all_ch(self, command, *args, all_by_one=None):
        """
        :param command: visa command
        :param all_by_one:  dict, eg. {"m8190a": False, "m8195a": True}. Set true when for
                            the specific device one command, not separate with ch_nums is required.
                            Eg. "TRAC:SEL" instead for "TRAC1:SEL" and "TRAC2:SEL"
                            If device not listed, will default to False.
        :param args:    replacement list which is filled into command
        :return:
        """

        if all_by_one is None:
            all_by_one = {'m8190a': False, 'm8195a': False}

        single_cmd = False
        if self._MODEL.lower() in all_by_one:
            single_cmd = bool(all_by_one[self._MODEL.lower()])

        if single_cmd:
            # replace first braces that, usually to indicate channel
            command = command.replace("{","", 1)
            command = command.replace("}", "", 1)
            self.write(command.format(*args))
        else:
            for a_ch in self._get_all_analog_channels():
                ch_num = self.chstr_2_chnum(a_ch)
                self.write(command.format(ch_num, *args))

    def query_all_ch(self, command, *args, all_by_one=None):
        """
        :param command: visa command
        :param all_by_one:  dict, eg. {"m8190a": False, "m8195a": True}. Set true when for
                            the specific device one command, not separate with ch_nums is required.
                            Eg. "TRAC:SEL" instead for "TRAC1:SEL" and "TRAC2:SEL"
                            If device not listed, will default to False.
        :param args:    replacement list which is filled into command
        :return: response of all channels collapsed to single value if all channels equal
                 error and response of first channel if otherwise
        """

        if all_by_one is None:
            all_by_one = {'m8190a': False, 'm8195a': False}

        single_cmd = False

        if self._MODEL.lower() in all_by_one:
            single_cmd = bool(all_by_one[self._MODEL.lower()])

        if single_cmd:
            # replace first braces that, usually to indicate channel
            command = command.replace("{", "", 1)
            command = command.replace("}", "", 1)

            return self.query(command.format(*args))
        else:
            retlist = []
            for a_ch in self._get_all_analog_channels():
                ch_num = self.chstr_2_chnum(a_ch)
                retlist = self.query(command.format(ch_num, *args))
            collapsed_ret = np.unique(np.asarray(retlist))
            if collapsed_ret.size > 1:
                self.log.error("Unexpected non-identical response on channels: {}".format(retlist))

            return collapsed_ret[0]

    def query(self, question, force_no_check=False):
        """ Asks the device a 'question' and receive and return an answer from it.

        @param string question: string containing the command

        @return string: the answer of the device to the 'question' in a string
        """
        ret = self.awg.query(question).strip().strip('"')
        if self._debug_check_all_commands and not force_no_check:
            if 0 != self.check_dev_error():
                self.log.warn("Check failed after query: {}".format(question))

        return ret

    def query_bin(self, question):

        return self.awg.query_binary_values(question, datatype=self._wave_transfer_datatype, is_big_endian=False)

    def _is_awg_running(self):
        """
        Aks the AWG if the AWG is running
        @return: bool, (True: running, False: stoped)
        """
        # 0 No Output is running
        # 1 CH01 is running
        # 2 CH02 is running
        # 4 CH03 is running
        # 8 CH04 is running
        # run_state is sum of these

        run_state = self.query(':STAT:OPER:RUN:COND?')

        if int(run_state) == 0:
            return False
        else:
            return True

    def _is_output_on(self):
        """
        Asks the AWG if the outputs are on
        @return: bool, (True: Outputs are on, False: Outputs are switched off)
        """

        state = 0

        state += int(self.query(':OUTP1?'))
        state += int(self.query(':OUTP2?'))

        if int(state) == 0:
            return False
        else:
            return True

    def _get_all_channels(self):
        """
        Helper method to return a sorted list of all technically available channel descriptors
        (e.g. ['a_ch1', 'a_ch2', 'd_ch1', 'd_ch2'])

        @return list: Sorted list of channels
        """
        configs = self.get_constraints().activation_config
        if 'all' in configs:
            largest_config = configs['all']
        else:
            largest_config = list(configs.values())[0]
            for config in configs.values():
                if len(largest_config) < len(config):
                    largest_config = config
        return sorted(largest_config)

    def _get_all_analog_channels(self):
        """
        Helper method to return a sorted list of all technically available analog channel
        descriptors (e.g. ['a_ch1', 'a_ch2'])

        @return list: Sorted list of analog channels
        """
        return [chnl for chnl in self._get_all_channels() if chnl.startswith('a')]

    def _get_active_d_or_a_channels(self, only_analog=False, only_digital=False):
        """
        Helper method to quickly get only digital or analog active channels.
        :return: list: Sorted list of selected a/d channels
        """

        activation_dict = self.get_active_channels()
        active_channels = {chnl for chnl in activation_dict if activation_dict[chnl]}

        active_ch = sorted(chnl for chnl in active_channels)
        active_analog = sorted(chnl for chnl in active_channels if chnl.startswith('a'))
        active_digital = sorted(chnl for chnl in active_channels if chnl.startswith('d'))

        if only_analog:
            active_ch = active_analog
        if only_digital:
            active_ch = active_digital
        if only_analog and only_digital:
            active_ch = []

        return active_ch

    def _get_all_digital_channels(self):
        """
        Helper method to return a sorted list of all technically available digital channel
        descriptors (e.g. ['d_ch1', 'd_ch2'])

        @return list: Sorted list of digital channels
        """
        return [chnl for chnl in self._get_all_channels() if chnl.startswith('d')]

    def _output_levels_by_config(self, d_ampl_low, d_ampl_high):
        if self._d_ch_level_low_high:
            for i in range(len(self._d_ch_level_low_high)):
                ch_idx = i + 1
                low = self._d_ch_level_low_high[i][0]
                high = self._d_ch_level_low_high[i][1]
                ch_str = 'd_ch{:d}'.format(ch_idx)

                if ch_str in d_ampl_low.keys() and ch_str in d_ampl_high.keys():
                    d_ampl_low['d_ch{:d}'.format(ch_idx)] = low
                    d_ampl_high['d_ch{:d}'.format(ch_idx)] = high
        else:
            pass  # use passed (default) values

        self.log.debug("Overriding output levels from config: d_ampl_low: {}, d_ampl_high: {}".format(
                    d_ampl_low, d_ampl_high))

        return d_ampl_low, d_ampl_high

    def update_segment_table(self):
        segment_table_1 = self.read_segment_table(1)
        segment_table_2 = self.read_segment_table(2)
        self._segment_table[0] = segment_table_1
        self._segment_table[1] = segment_table_2

        self._flag_segment_table_req_update = False

        return segment_table_1, segment_table_2

    def get_segment_table(self, ch_num, force_from_local_copy=-1):

        if force_from_local_copy < 0:
            if self._flag_segment_table_req_update:
                self.log.debug("Local segment table seems out-of-date. Fetching.")
                segment_table_1, segment_table_2 = self.update_segment_table()
            else:
                segment_table_1, segment_table_2 = self._segment_table[0], self._segment_table[1]

        else:
            if force_from_local_copy == 1:
                if self._flag_segment_table_req_update:
                    self.log.warning("Forcing out-of-date local segment table that needs update")
                segment_table_1, segment_table_2 = self._segment_table[0], self._segment_table[1]

            elif force_from_local_copy == 0:
                segment_table_1, segment_table_2 = self.update_segment_table()
            else:
                raise ValueError("Unexpected input for force_from_local_copy: {}".format(force_from_local_copy))

        if ch_num == 1:
            return segment_table_1
        elif ch_num == 2:
            return segment_table_2
        else:
            raise ValueError("Unexpected channel number: {}".format(ch_num))

    def read_segment_table(self, ch_num):

        self.log.debug("Reading device segment table for ch {}".format(ch_num))

        names = self.get_loaded_assets_name(ch_num, mode='segment')
        ids = self.get_loaded_assets_id(ch_num, mode='segment')

        zipped = zip(ids, names)
        segment_table = []

        if len(names) != len(ids):
            self.log.error("Segment table on device seems unaligned.")
            return segment_table

        segment_table = [[x,y] for x,y in sorted(zipped)]

        return segment_table

    def get_segment_name(self, seg_id, ch_num):
        # awg 8190a has 2 separate sequencer per channel!

        segment_table = self.get_segment_table(ch_num)

        try:
            idx_id = [row[0] for row in segment_table].index(seg_id)
            name = [row[1] for row in segment_table][idx_id]

        except ValueError:
            self.log.warning("Couldn't find segment id {} in ch {}".format(seg_id, ch_num))
            return ''
        return name

    def get_segment_id(self, segment_waveform_name, ch_num):
        """
        Finds id of a given waveform name.
        :param segment_waveform_name: waveform name without (eg. .bin) extension
        :param ch_num: analog awg channel
        :return: -1 if not found
        """

        segment_table = self.get_segment_table(ch_num)

        try:
            # np.array would allow slicing, but list comprehension probably better performance
            idx_id = [row[1] for row in segment_table].index(segment_waveform_name)
            id = [row[0] for row in segment_table][idx_id]

        except ValueError:
            self.log.warning("Couldn't find waveform {} in ch {}".format(segment_waveform_name, ch_num))
            return -1
        return id

    @abstractmethod
    def _get_loaded_seq_catalogue(self, ch_num):
        pass

    @abstractmethod
    def _get_loaded_seq_name(self, ch_num, idx):
        pass

    def get_loaded_assets_num(self, ch_num, mode='segment'):
        """
        Retrieves the total number of assets uploaded to the awg memory.
        This is not == "loaded_asset" which is the waveform / segment marked active.
        """
        if mode == 'segment':
            raw_str = self.query(':TRAC{:d}:CAT?'.format(ch_num))
        elif mode == 'sequence':
            raw_str = self._get_loaded_seq_catalogue(ch_num)
        else:
            self.log.error("Unknown assets mode: {}".format(mode))
            return 0

        if raw_str.replace(" ","") == "0,0":   # awg response on 8195A without spaces
            return 0
        else:
            splitted = raw_str.rsplit(',')

            return int(len(splitted)/2)

    def get_loaded_assets_id(self, ch_num, mode='segment'):

        if mode == 'segment':
            raw_str = self.query(':TRAC{:d}:CAT?'.format(ch_num))
        elif mode == 'sequence':
            raw_str = self._get_loaded_seq_catalogue(ch_num)
        else:
            self.log.error("Unknown assets mode: {}".format(mode))
            return []
        n_assets = self.get_loaded_assets_num(ch_num, mode)

        if n_assets == 0:
            return []
        else:
            splitted = raw_str.rsplit(',')
            ids = [int(x) for x in splitted[0::2]]

            return ids

    def get_loaded_assets_name(self, ch_num, mode='segment'):
        """
          Retrieves the names of all assets uploaded to the awg memory.
          This is not == "loaded_asset" which is the waveform / segment marked active.
        """

        asset_ids = self.get_loaded_assets_id(ch_num, mode)
        names = []
        for i in asset_ids:

            if mode == 'segment':
                names.append(self.query(':TRAC{:d}:NAME? {:d}'.format(ch_num, i)))
            elif mode == 'sequence':
                names.append(self._get_loaded_seq_name(ch_num, i))
            else:
                self.log.error("Unknown assets mode: {}".format(mode))
                return 0

        return names

    def get_loaded_asset_name_by_id(self, ch_num, id, mode='segment'):
        asset_names = self.get_loaded_assets_name(ch_num, mode)
        asset_ids = self.get_loaded_assets_id(ch_num, mode)

        try:
            idx = asset_ids.index(int(id))
        except ValueError:
            self.log.warning("Couldn't find {} id {} in loaded assetes".format(mode, id))
            return ""

        return asset_names[idx]

    def asset_name_2_id(self, name, ch_num, mode='segment'):
        names = self.get_loaded_assets_name(ch_num, mode)
        idx = names.index(name)

        return self.get_loaded_assets_id(ch_num, mode)[idx]

    def get_sequencer_state(self, ch_num):
        """
        Queries the state of the sequencer.
        :param ch_num: 1 or 2
        :return: state, sequence table id
                 state:
                 0: idle
                 1: waiting for trigger
                 2: running
                 3: waiting for advancement event
        """

        awg_mode = self.query("FUNC{:d}:MODE?".format(ch_num))
        if awg_mode == 'ARB':
            self.log.warning("Sequencer state is undefined in arb mode")
            return 0, 0

        bin_str = "{:b}".format(int(self.query("STAB{:d}:SEQ:STAT?".format(ch_num))))
        state = int(bin_str[0:2], 2)
        if state != 0:
            seq_table_id = int(bin_str[2:], 2)
        else:
            seq_table_id = 0

        return state, seq_table_id

    def set_trig_polarity(self, pol='pos'):
        if pol is "pos":
            self.write(":ARM:TRIG:SLOP POS")
        elif pol is "neg":
            self.write(":ARM:TRIG:SLOP NEG")
        elif pol is "both":
            self.write(":ARM:TRIG:SLOP EITH")

        else:
            self.log.error("Unknown trigger polarity: {}".format(pol))

    def _remove_file_extension(self, filename):
        """
        Removes filename, even if dot in filename.
        eg. rabi.1.bin -> rabi.1
            rabi.1 -> rabi
            rabi -> rabi
        :param filename:
        :return:
        """
        return filename.rsplit('.', 1)[0]

    def _create_dir(self, path):
        if not os.path.exists(path):
            try:
                os.mkdir(path)
                self.log.info("Folder was missing, so created: {}".format(path))
            except Exception as e:
                self.log.warning("Couldn't create folder: {}. {}".format(path, str(e)))

    def sequence_set_start_segment(self, seqtable_id):
        # todo: need to implement? alernatively shuffle sequuence while generating
        raise NotImplementedError

    def chstr_2_chnum(self, chstr, return_list=False):
        """
        Converts a channel name like 'a_ch1' to channel number internally used to address
        this channel in VISA commands. Eg. 'd_ch1' -> 3 on M8195A.
        :param chstr: list of str or str
        :return: list of int or int
        """

        def single_str_2_num(chstr):
            if 'a_ch' in chstr:
                ch_num = int(chstr.rsplit('_ch', 1)[1])
            elif 'd_ch' in chstr:
                # this is M8195A specific
                ch_num = int(chstr.rsplit('_ch', 1)[1]) + 2
                if self._MODEL == 'M8190A':
                    ch_num = None
                    self.log.warning("Returning None from channel string {}. Belongs to analog ch for 8190A".format(chstr))
            else:
                raise ValueError("Unknown channel string: {}".format(chstr))
            return ch_num

        if isinstance(chstr, str):
            chstr = [chstr]

        num_list = [single_str_2_num(s) for s in chstr]

        if len(num_list) == 1 and not return_list:
            return num_list[0]

        return num_list


class AWGM8195A(AWGM819X):
    """ A hardware module for the Keysight M8195A series for generating
          waveforms and sequences thereof.

      Example config for copy-paste:

          myawg:
              module.Class: 'awg.keysight_M819x.AWGM8195A'
              awg_visa_address: 'TCPIP0::localhost::hislip0::INSTR'
              awg_timeout: 20
              pulsed_file_dir: 'C:/Software/pulsed_files'               # asset directiories should be equal
              assets_storage_path: 'C:/Software/saved_pulsed_assets'     # to the ones in sequencegeneratorlogic
      """


    awg_mode_cfg = ConfigOption(name='awg_mode', default='MARK', missing='warn')

    _wave_mem_mode = ConfigOption(name='waveform_memory_mode', default='awg_segments', missing='nothing')
    _wave_file_extension = '.bin8'
    _wave_transfer_datatype = 'b'

    _dac_resolution = 8  # fixed 8 bit
    # physical output channel mapping
    ch_map = {'d_ch1': 3, 'd_ch2': 4}   # awg8195a: digital channels are analogue channels, only different config

    def __init__(self, config, **kwargs):
        super().__init__(config=config, **kwargs)

        self._sequence_names = []  # awg8195a can only store a single sequence

        if self._wave_mem_mode == 'pc_hdd':
            self.log.warning("wave_mem_mode pc_hdd is experimental on m8195a")

    @property
    def n_ch(self):
        return 4

    @property
    def awg_mode(self):
        return self.query(':INST:DACM?')

    @property
    def marker_on(self):
        if self.awg_mode == 'MARK' or self.awg_mode == 'DCM':
            return True
        return False

    @property
    def interleaved_wavefile(self):
        """
        Whether wavefroms need to be uploaded in a interleaved intermediate format.
        Not to confuse with interleave mode from get_interleave().
        :return: True/False: need interleaved wavefile?
        """
        return self.marker_on

    def get_constraints(self):
        """
        Retrieve the hardware constrains from the Pulsing device.

        @return constraints object: object with pulser constraints as attributes.

        Provides all the constraints (e.g. sample_rate, amplitude, total_length_bins,
        channel_config, ...) related to the pulse generator hardware to the caller.

            SEE PulserConstraints CLASS IN pulser_interface.py FOR AVAILABLE CONSTRAINTS!!!

        If you are not sure about the meaning, look in other hardware files to get an impression.
        If still additional constraints are needed, then they have to be added to the
        PulserConstraints class.

        Each scalar parameter is an ScalarConstraints object defined in cor.util.interfaces.
        Essentially it contains min/max values as well as min step size, default value and unit of
        the parameter.

        PulserConstraints.activation_config differs, since it contain the channel
        configuration/activation information of the form:
            {<descriptor_str>: <channel_set>,
             <descriptor_str>: <channel_set>,
             ...}

        If the constraints cannot be set in the pulsing hardware (e.g. because it might have no
        sequence mode) just leave it out so that the default is used (only zeros).
        """
        constraints = PulserConstraints()

        # The compatible file formats are hardware specific.
        constraints.waveform_format = ['bin8']
        constraints.dac_resolution = {'min': 8, 'max': 8, 'step': 1, 'unit': 'bit'}

        if self._MODEL == 'M8195A':
            constraints.sample_rate.min = 53.76e9 / self._sample_rate_div
            constraints.sample_rate.max = 65.0e9 / self._sample_rate_div
            constraints.sample_rate.step = 1.0e7
            constraints.sample_rate.default = 65.00e9 / self._sample_rate_div
        else:
            self.log.error('The current AWG model has no valid sample rate '
                           'constraints')

        # manual 1.5.4: Depending on the Sample Rate Divider, the 256 sample wide output of the sequencer
        # is divided by 1, 2 or 4.
        constraints.waveform_length.step = 256 / self._sample_rate_div
        constraints.waveform_length.min = 1280  # todo: check with manual
        constraints.waveform_length.max = int(16e9)
        constraints.waveform_length.default = 1280

        # constraints.waveform_length.step = 1    #TODO step is 256 but the import function repeats the waveform until
        #                                         # granularity is fullfilled, may lead to memory issues, set to 256 if
        #                                         # longer waveforms have to be uploaded.
        # constraints.waveform_length.default = 1 # min length is 1280 but this is also handled by the import


        # analog channel
        constraints.a_ch_amplitude.min = 0.075 #TODO Why?
        constraints.a_ch_amplitude.max = 2
        constraints.a_ch_amplitude.step = 0.0002 # not used anymore
        constraints.a_ch_amplitude.default = 1
        constraints.a_ch_amplitude.default_marker = 1

        # digital channel
        constraints.d_ch_low.min = 0
        constraints.d_ch_low.max = 1
        constraints.d_ch_low.step = 0.0002
        constraints.d_ch_low.default = 0.0

        constraints.d_ch_high.min = 0
        constraints.d_ch_high.max = 2
        constraints.d_ch_high.step = 0.0002
        constraints.d_ch_high.default = 1

        # offset
        constraints.a_ch_offset.max = 1
        constraints.a_ch_offset.min = 0
        constraints.a_ch_offset.default = 0
        constraints.a_ch_offset.default_marker = 0.5 # default value if analog channel is used as marker

        # constraints.sampled_file_length.min = 256
        # constraints.sampled_file_length.max = 2_000_000_000
        # constraints.sampled_file_length.step = 256
        # constraints.sampled_file_length.default = 256

        constraints.waveform_num.min = 1
        constraints.waveform_num.max = 16777215 #16M - 1, not quite clear from the manual
        constraints.waveform_num.default = 1
        # The sample memory can be split into a maximum of 16 M waveform segments

        # FIXME: Check the proper number for your device
        constraints.sequence_num.min = 1
        constraints.sequence_num.max = 4000
        constraints.sequence_num.step = 1
        constraints.sequence_num.default = 1

        # If sequencer mode is available then these should be specified
        constraints.repetitions.min = 0
        constraints.repetitions.max = 65536
        constraints.repetitions.step = 1
        constraints.repetitions.default = 0

        # ToDo: Check how many external triggers are available
        # constraints.trigger_in.min = 0
        # constraints.trigger_in.max = 1
        # constraints.trigger_in.step = 1
        # constraints.trigger_in.default = 0

        # the name a_ch<num> and d_ch<num> are generic names, which describe
        # UNAMBIGUOUSLY the channels. Here all possible channel configurations
        # are stated, where only the generic names should be used. The names
        # for the different configurations can be customary chosen.
        activation_config = OrderedDict()
        if self._MODEL == 'M8195A':
            awg_mode = self.awg_mode
            if awg_mode == 'MARK':
                activation_config['all'] = frozenset({'a_ch1', 'd_ch1', 'd_ch2'})
            elif awg_mode == 'SING':
                activation_config['all'] = frozenset({'a_ch1'})
            elif awg_mode == 'DUAL':
                activation_config['all'] = frozenset({'a_ch1', 'a_ch2'})
            elif awg_mode == 'FOUR':
                activation_config['all'] = frozenset({'a_ch1', 'a_ch2', 'a_ch3', 'a_ch4'})

        constraints.activation_config = activation_config

        return constraints

    def _get_init_output_levels(self):

        constr = self.get_constraints()

        if self.awg_mode == 'MARK':

            a_ampl = {'a_ch1': constr.a_ch_amplitude.default} # peak to peak voltage
            d_ampl_low = {'d_ch1': constr.d_ch_low.default, 'd_ch2': constr.d_ch_low.default}
            d_ampl_high = {'d_ch1': constr.d_ch_high.default, 'd_ch2': constr.d_ch_high.default}
            a_offs = {}

        elif self.awg_mode == 'FOUR':

            a_ampl = {'a_ch1': constr.a_ch_amplitude.default, 'a_ch2': constr.a_ch_amplitude.default,
                      'a_ch3': constr.a_ch_amplitude.default, 'a_ch4': constr.a_ch_amplitude.default}
            a_offs = {'a_ch1': constr.a_ch_offset.default, 'a_ch2': constr.a_ch_offset.default_marker,
                      'a_ch3': constr.a_ch_offset.default_marker, 'a_ch4': constr.a_ch_offset.default_marker}
            d_ampl_low = {}
            d_ampl_high = {}

        else:
            self.log.error('The chosen AWG ({0}) mode is not implemented yet!'.format(self.awg_mode))

        d_ampl_low, d_ampl_high = self._output_levels_by_config(d_ampl_low, d_ampl_high)

        return {'a_ampl': a_ampl, 'a_offs': a_offs,
                'd_ampl_low': d_ampl_low, 'd_ampl_high': d_ampl_high}

    def _set_awg_mode(self):
        # set only on init by config option, not during runtime

        awg_mode = self.awg_mode_cfg
        self.write(':INSTrument:DACMode {0}'.format(awg_mode))

        # see manual 1.5.5
        if awg_mode == 'MARK' or awg_mode == 'SING' or awg_mode == 'DUAL' or awg_mode == 'FOUR':
            self.write_all_ch(':TRAC{}:MMOD EXT')
        else:
            raise ValueError("Unknown mode: {}".format(awg_mode))

        if self.awg_mode != awg_mode:
            self.log.error("Setting awg mode failed, is still: {}".format(self.awg_mode))

    def _set_sample_rate_div(self):
        self.write(':INST:MEM:EXT:RDIV DIV{0}'.format(self._sample_rate_div))  # TODO dependent on DACMode

    def _write_output_on(self):
        self.write_all_ch("OUTP{} ON")

    def _compile_bin_samples(self, analog_samples, digital_samples, ch_str):

        interleaved = self.interleaved_wavefile
        self.log.debug("Compiling samples for {}, interleaved: {}".format(ch_str, interleaved))

        a_samples = self.float_to_sample(analog_samples[ch_str])

        if interleaved and ch_str == 'a_ch1':
            d_samples = self.bool_to_sample(digital_samples['d_ch1'], digital_samples['d_ch2'],
                                            int_type_str='int8')
            # the analog and digital samples are stored in the following format: a1, d1, a2, d2, a3, d3, ...
            comb_samples = np.zeros(2 * a_samples.size, dtype=np.int8)
            comb_samples[::2] =  a_samples
            comb_samples[1::2] = d_samples

        else:
            comb_samples = a_samples

        return comb_samples

    def _get_digital_ch_cmd(self, digital_ch_name):
        d_ch_internal = self._digital_ch_2_internal(digital_ch_name)
        return ':VOLT{0:d}'.format(d_ch_internal)

    def get_active_channels(self, ch=None):
        """ Get the active channels of the pulse generator hardware.

        @param list ch: optional, if specific analog or digital channels are needed to be asked
                        without obtaining all the channels.

        @return dict:  where keys denoting the channel string and items boolean expressions whether
                       channel are active or not.

        Example for an possible input (order is not important):
            ch = ['a_ch2', 'd_ch2', 'a_ch1', 'd_ch5', 'd_ch1']
        then the output might look like
            {'a_ch2': True, 'd_ch2': False, 'a_ch1': False, 'd_ch5': True, 'd_ch1': False}

        If no parameter (or None) is passed to this method all channel states will be returned.
        """

        if ch is None:
            ch = []

        active_ch = dict()

        if ch ==[]:

            # because 0 = False and 1 = True
            awg_mode = self.awg_mode

            if awg_mode == 'MARK':
                active_ch['a_ch1'] = bool(int(self.query(':OUTP1?')))
                active_ch['d_ch1'] = bool(int(self.query(':OUTP3?')))
                active_ch['d_ch2'] = bool(int(self.query(':OUTP4?')))
            elif awg_mode == 'SING':
                active_ch['a_ch1'] = bool(int(self.query(':OUTP1?')))
            elif awg_mode == 'DUAL':
                active_ch['a_ch1'] = bool(int(self.query(':OUTP1?')))
                active_ch['a_ch4'] = bool(int(self.query(':OUTP4?')))
            elif awg_mode == 'FOUR':
                active_ch['a_ch1'] = bool(int(self.query(':OUTP1?')))
                active_ch['a_ch2'] = bool(int(self.query(':OUTP2?')))
                active_ch['a_ch3'] = bool(int(self.query(':OUTP3?')))
                active_ch['a_ch4'] = bool(int(self.query(':OUTP4?')))

        else:

            for channel in ch:
                if 'a_ch' in channel:
                    ana_chan = int(channel[4:])
                    active_ch[channel] = bool(int(self.ask(':OUTP{0}?'.format(ana_chan))))

                elif 'd_ch'in channel:
                    self.log.warning('Digital channel "{0}" cannot be '
                                     'activated! Command ignored.'
                                     ''.format(channel))
                    active_ch[channel] = False

        return active_ch

    def _set_active_ch(self, new_channels_state):
        # get lists of all analog channels
        analog_channels = self._get_all_analog_channels()
        digital_channels = self._get_all_digital_channels()

        # Also (de)activate the channels accordingly
        for a_ch in analog_channels:
            ach_num = self.chstr_2_chnum(a_ch)
            # (de)activate the analog channel
            if new_channels_state[a_ch]:
                self.write('OUTP{0:d} ON'.format(ach_num))
            else:
                self.write('OUTP{0:d} OFF'.format(ach_num))

        for d_ch in digital_channels:
            dch_num = self.chstr_2_chnum(d_ch)
            # (de)activate the digital channel
            if new_channels_state[d_ch]:
                self.write('OUTP{0:d} ON'.format(dch_num))
            else:
                self.write('OUTP{0:d} OFF'.format(dch_num))

    def float_to_sample(self, val):

        val_int = self._float_to_int(val, self._dac_resolution)

        return val_int.astype('int8')

    def _define_new_sequence(self, name, num_steps):
        # no storage system for sequences on 8195a
        self._sequence_names = [name]

    def _delete_all_sequences(self):
        # no storage system for sequences on 8195a
        self._sequence_names = []

    def _get_loaded_seq_catalogue(self, ch_num):

        if not self._sequence_names:
            return '0, 0'  # signals no sequence loaded

        # mimic awg8190 format 'sequence_id, length in segments'
        # we don't need the length here, so dummy value
        return '0, -1'

    def _get_loaded_seq_name(self, ch_num, idx):

        if idx > 0:
            self.log.warn("AWG8195A does not support loading of multiple sequences")

        return self._sequence_names[0]

    def _get_sequence_control_bin(self, sequence_parameters, idx_step):

        index = idx_step
        num_steps = len(sequence_parameters)

        if self.awg_mode == 'MARK':
            control = 2 ** 24  # set marker
        elif self.awg_mode == 'FOUR':
            control = 0
        else:
            self.log.error("The AWG mode '{0}' is not implemented yet!".format(self.awg_mode))
            return

        if index == 0:
            control += 2 ** 28  # set start sequence
        if index + 1 == num_steps:
            control += 2 ** 30  # set end sequence

        return control

    def _name_with_ch(self, name, ch_num):
        """
        M8195A has only one wave file for all channels, no channel extension needed.
        """
        return name


class AWGM8190A(AWGM819X):
    """ A hardware module for the Keysight M8190A series for generating
        waveforms and sequences thereof.

    Example config for copy-paste:

        myawg:
            module.Class: 'awg.keysight_M819x.AWGM8190A'
            awg_visa_address: 'TCPIP0::localhost::hislip0::INSTR'
            awg_timeout: 20
            pulsed_file_dir: 'C:/Software/pulsed_files'               # asset directiories should be equal
            assets_storage_path: 'C:/Software/aved_pulsed_assets'     # to the ones in sequencegeneratorlogic
    """

    _dac_amp_mode = 'direct'    # see manual 1.2 'options'
    _wave_mem_mode = ConfigOption(name='waveform_memory_mode', default='pc_hdd', missing='nothing')
    _wave_file_extension = '.bin'
    _wave_transfer_datatype = 'h'

    _dac_resolution = ConfigOption(name='dac_resolution_bits', default='14',
                                   missing='warn')  # 8190 supports 12 (speed) or 14 (precision)

    # physical output channel mapping
    ch_map = {'d_ch1': 'MARK1:SAMP', 'd_ch2': 'MARK2:SAMP', 'd_ch3': 'MARK1:SYNC', 'd_ch4': 'MARK2:SYNC'}
    ch_map_a2d = {'a_ch1': ['d_ch1', 'd_ch3'], 'a_ch2': ['d_ch2', 'd_ch4']}     # corresponding marker channels

    @property
    def n_ch(self):
        return 2

    @property
    def marker_on(self):
        # no reason to deactivate any marker for M8190A, as active makers do not impose restrcitions
        return True

    @property
    def interleaved_wavefile(self):
        return False

    def get_constraints(self):
        """
        Retrieve the hardware constrains from the Pulsing device.

        @return constraints object: object with pulser constraints as attributes.

        Provides all the constraints (e.g. sample_rate, amplitude, total_length_bins,
        channel_config, ...) related to the pulse generator hardware to the caller.

            SEE PulserConstraints CLASS IN pulser_interface.py FOR AVAILABLE CONSTRAINTS!!!

        If you are not sure about the meaning, look in other hardware files to get an impression.
        If still additional constraints are needed, then they have to be added to the
        PulserConstraints class.

        Each scalar parameter is an ScalarConstraints object defined in cor.util.interfaces.
        Essentially it contains min/max values as well as min step size, default value and unit of
        the parameter.

        PulserConstraints.activation_config differs, since it contain the channel
        configuration/activation information of the form:
            {<descriptor_str>: <channel_set>,
             <descriptor_str>: <channel_set>,
             ...}

        If the constraints cannot be set in the pulsing hardware (e.g. because it might have no
        sequence mode) just leave it out so that the default is used (only zeros).
        """
        constraints = PulserConstraints()

        # The compatible file formats are hardware specific.
        constraints.waveform_format = ['bin']
        constraints.dac_resolution = {'min': 12, 'max': 14, 'step': 2,
                                      'unit': 'bit'}

        if self._MODEL != 'M8190A':
            self.log.error('This driver is for Keysight M8190A only, but detected: {}'.format(
                self._MODEL
            ))

        if self._dac_resolution == 12:
            constraints.sample_rate.min = 125e6 / self._sample_rate_div
            constraints.sample_rate.max = 12e9 / self._sample_rate_div
            constraints.sample_rate.step = 1.0e7
            constraints.sample_rate.default = 12e9 / self._sample_rate_div
        elif self._dac_resolution == 14:
            constraints.sample_rate.min = 125e6 / self._sample_rate_div
            constraints.sample_rate.max = 8e9 / self._sample_rate_div
            constraints.sample_rate.step = 1.0e7
            constraints.sample_rate.default = 8e9 / self._sample_rate_div
        else:
            raise ValueError("Unsupported DAC resolution: {}".format(self._dac_resolution))

        # manual 8.22.3 Waveform Granularity and Size
        if self._dac_resolution == 12:
            constraints.waveform_length.step = 64
            constraints.waveform_length.min = 320
            constraints.waveform_length.default = 320
        elif self._dac_resolution == 14:
            constraints.waveform_length.step = 48
            constraints.waveform_length.min = 240
            constraints.waveform_length.default = 240

        constraints.waveform_length.max = 2147483648  # assumes option -02G

        constraints.a_ch_amplitude.min = 0.100  # Channels amplitude control single ended min
        constraints.a_ch_amplitude.max = 0.700  # Channels amplitude control single ended max
        if self._dac_resolution == 12:
            constraints.a_ch_amplitude.step = 1.7090e-4  # for AWG8190: actually 0.7Vpp/2^12=0.0019; for DAC resolution of 12 bits (data sheet p. 17)
        elif self._dac_resolution == 14:
            constraints.a_ch_amplitude.step = 4.2725e-5
        constraints.a_ch_amplitude.default = 0.500

        constraints.d_ch_low.min = -0.5
        constraints.d_ch_low.max = 1.75
        constraints.d_ch_low.step = 0.0002
        constraints.d_ch_low.default = 0.0

        constraints.d_ch_high.min = -0.5
        constraints.d_ch_high.max = 1.75
        constraints.d_ch_high.step = 0.0002
        constraints.d_ch_high.default = 1.5

        constraints.waveform_num.min = 1
        constraints.waveform_num.max = 16_000_000
        constraints.waveform_num.default = 1
        # The sample memory can be split into a maximum of 16 M waveform segments

        # FIXME: Check the proper number for your device
        constraints.sequence_num.min = 1
        constraints.sequence_num.max = 4000
        constraints.sequence_num.step = 1
        constraints.sequence_num.default = 1

        constraints.sequence_option = SequenceOption.OPTIONAL
        constraints.sequence_order = "LINONLY"  # SequenceOrderOption.LINONLY

        # If sequencer mode is available then these should be specified
        constraints.repetitions.min = 0
        constraints.repetitions.max = 65536
        constraints.repetitions.step = 1
        constraints.repetitions.default = 0

        # ToDo: Check how many external triggers are available
        # constraints.trigger_in.min = 0
        # constraints.trigger_in.max = 1
        # constraints.trigger_in.step = 1
        # constraints.trigger_in.default = 0

        # the name a_ch<num> and d_ch<num> are generic names, which describe
        # UNAMBIGUOUSLY the channels. Here all possible channel configurations
        # are stated, where only the generic names should be used. The names
        # for the different configurations can be customary chosen.

        activation_config = OrderedDict()

        if self._MODEL == 'M8190A':
            # all allowed configs
            # digital channels belong to analogue counterparts
            activation_config['all'] = {'a_ch1', 'a_ch2',
                                        'd_ch1', 'd_ch2', 'd_ch3', 'd_ch4'}
            # sample marker are more accurate than sync markers -> lower d_ch numbers
            activation_config['ch1_2mrk'] = {'a_ch1',
                                             'd_ch1', 'd_ch3'}
            activation_config['ch2_2mrk'] = {'a_ch2',
                                             'd_ch2', 'd_ch4'}

        constraints.activation_config = activation_config

        return constraints

    def _get_init_output_levels(self):

        constr = self.get_constraints()

        a_ampl = {'a_ch1': constr.a_ch_amplitude.default, 'a_ch2': constr.a_ch_amplitude.default}

        d_ampl_low = {'d_ch1': constr.d_ch_low.default, 'd_ch2': constr.d_ch_low.default,
                      'd_ch3': constr.d_ch_low.default, 'd_ch4': constr.d_ch_low.default}
        d_ampl_high = {'d_ch1': constr.d_ch_high.default, 'd_ch2': constr.d_ch_high.default,
                       'd_ch3': constr.d_ch_high.default, 'd_ch4': constr.d_ch_high.default}
        d_ampl_low, d_ampl_high = self._output_levels_by_config(d_ampl_low, d_ampl_high)

        a_offs = {}

        return {'a_ampl': a_ampl, 'a_offs': a_offs,
                'd_ampl_low': d_ampl_low, 'd_ampl_high': d_ampl_high}

    def _set_dac_resolution(self):
        if self._dac_resolution == 12:
            self.write(':TRAC1:DWID WSP')
            self.write(':TRAC2:DWID WSP')
        elif self._dac_resolution == 14:
            self.write(':TRAC1:DWID WPR')
            self.write(':TRAC2:DWID WPR')
        else:
            self.log.error("Unsupported DAC resolution: {}.".format(self._dac_resolution))

    def _set_dac_amplifier_mode(self):
        # todo: implement choosing amp mode
        if self._dac_amp_mode != 'direct':
            raise NotImplementedError("Non direct output '{}' not yet implemented."
                                      .format(self._dac_amp_mode))
        self.write(':OUTP1:ROUT DAC')
        self.write(':OUTP2:ROUT DAC')

    def _write_output_on(self):
        self.write_all_ch("OUTP{}:NORM ON")

    def _compile_bin_samples(self, analog_samples, digital_samples, ch_num):

        marker = self.marker_on

        a_samples = self.float_to_sample(analog_samples[ch_num])
        marker_sample = digital_samples[self._analogue_ch_corresponding_digital_chs(ch_num)[0]]
        marker_sync = digital_samples[self._analogue_ch_corresponding_digital_chs(ch_num)[1]]
        d_samples = self.bool_to_sample(marker_sample, marker_sync, int_type_str='int16')
        if marker:
            comb_samples = a_samples + d_samples
        else:
            comb_samples = a_samples

        return comb_samples

    def _get_digital_ch_cmd(self, digital_ch_name):
        d_ch_internal = self._digital_ch_2_internal(digital_ch_name)
        return ':{}:VOLT'.format(d_ch_internal)

    def get_active_channels(self, ch=None):
        """ Get the active channels of the pulse generator hardware.

        @param list ch: optional, if specific analog or digital channels are needed to be asked
                        without obtaining all the channels.

        @return dict:  where keys denoting the channel string and items boolean expressions whether
                       channel are active or not.

        Example for an possible input (order is not important):
            ch = ['a_ch2', 'd_ch2', 'a_ch1', 'd_ch5', 'd_ch1']
        then the output might look like
            {'a_ch2': True, 'd_ch2': False, 'a_ch1': False, 'd_ch5': True, 'd_ch1': False}

        If no parameter (or None) is passed to this method all channel states will be returned.
        """

        if ch is None:
            ch = []

        active_ch = dict()

        if ch == []:
            active_ch['a_ch1'] = bool(int(self.query(':OUTP1:NORM?')))
            active_ch['a_ch2'] = bool(int(self.query(':OUTP2:NORM?')))

            # marker channels are active if corresponding analogue channel on
            active_ch['d_ch1'] = active_ch[self._digital_ch_corresponding_analogue_ch('d_ch1')]
            active_ch['d_ch2'] = active_ch[self._digital_ch_corresponding_analogue_ch('d_ch2')]
            active_ch['d_ch3'] = active_ch[self._digital_ch_corresponding_analogue_ch('d_ch3')]
            active_ch['d_ch4'] = active_ch[self._digital_ch_corresponding_analogue_ch('d_ch4')]

        else:
            for channel in ch:
                if 'a_ch' in channel:
                    ana_chan = int(channel[4:])
                    active_ch[channel] = bool(int(self.ask(':OUTP{0}:NORM?'.format(ana_chan))))

                elif 'd_ch' in channel:
                    active_ch[channel] = active_ch[self._digital_ch_corresponding_analogue_ch(channel)]

        return active_ch

    def _set_active_ch(self, new_channels_state):

        # get lists of all analog channels
        analog_channels = self._get_all_analog_channels()
        digital_channels = self._get_all_digital_channels()
        current_channel_state = self.get_active_channels()

        # awg 8190: no own channels, digital channels belong to analogue ones
        # iterate digital channels and activate if corresponding analogue is on
        for chnl in current_channel_state.copy():
            if chnl.startswith('d_'):
                if new_channels_state[self._digital_ch_corresponding_analogue_ch(chnl)]:
                    new_channels_state[chnl] = True
                else:
                    new_channels_state[chnl] = False

        # Also (de)activate the channels accordingly
        # awg8190a: digital channels belong to analogue ones
        for a_ch in analog_channels:
            ach_num = self.chstr_2_chnum(a_ch)
            # (de)activate the analog channel
            if new_channels_state[a_ch]:
                self.write('OUTP{0:d}:NORM ON'.format(ach_num))
            else:
                self.write('OUTP{0:d}:NORM OFF'.format(ach_num))

    def float_to_sample(self, val):

        val_int = self._float_to_int(val, self._dac_resolution)
        shiftbits = 16 - self._dac_resolution  # 2 for marker, dac: 12 -> 2, dac: 14 -> 4

        return val_int.astype('int16') << shiftbits

    def _delete_all_sequences(self):

        self.write_all_ch(':SEQ{}:DEL:ALL')

    def _define_new_sequence(self, name, n_steps):

        seq_id_ch1 = int(self.query(":SEQ1:DEF:NEW? {:d}".format(n_steps)))
        seq_id_ch2 = int(self.query(":SEQ2:DEF:NEW? {:d}".format(n_steps)))
        if seq_id_ch1 != seq_id_ch2:
            self.log.warning("Sequence tables for channels seem not aligned.")
        self.write(":SEQ1:NAME {:d}, '{}'".format(seq_id_ch1, name))
        self.write(":SEQ2:NAME {:d}, '{}'".format(seq_id_ch2, name))

    def _get_loaded_seq_catalogue(self, ch_num):
        return self.query(':SEQ{:d}:CAT?'.format(ch_num))

    def _get_loaded_seq_name(self, ch_num, idx):
        """
        :param ch_num:
        :param idx: 0,1,2. Not the sequenceId = seqtable id of first element in sequence
        :return:
        """
        seq_id = self.get_loaded_assets_id(ch_num, 'sequence')[idx]
        return self.query(':SEQ{:d}:NAME? {:d}'.format(ch_num, seq_id))

    def _get_sequence_control_bin(self, sequence_parameters, idx_step):

        index = idx_step
        wfm_tuple, seq_step = sequence_parameters[index]
        num_steps = len(sequence_parameters)

        try:
            next_step = sequence_parameters[index + 1][1]
        except IndexError:
            next_step = None

        control = 0

        if index == 0:
            control = 0x1 << 28  # bit 28 (=0x10000000): mark as sequence start
        if index + 1 == num_steps:
            control = 0x1 << 30  # bit 30: mark as sequence end

        # in use case with external pattern jump, every segment with an address
        # defines a "sequence" (as defined in Keysight manual)
        if 'pattern_jump_address' in seq_step:
            control = 0x1 << 28
        if next_step:
            if 'pattern_jump_address' in next_step:
                control = 0x1 << 30

        control += 0x1 << 24  # always enable markers

        return control


<|MERGE_RESOLUTION|>--- conflicted
+++ resolved
@@ -1538,13 +1538,8 @@
                 if name.split(',')[0] != name:
                     # todo: this breaks if there is a , in the name without number
                     segment_id = np.int(name.split(',')[0])
-<<<<<<< HEAD
-                    self.log.warning("Writing wave to specified segment ({}) via name will deprecate.".format(segment_id))
+                    self.log.warning("Loading wave to specified segment via name will deprecate.")
                 if to_segment_id == -1:
-=======
-                    self.log.warning("Loading wave to specified segment via name will deprecate.")
-                if segment_id == -1:
->>>>>>> f26d0c83
                     # to next free segment
                     segment_id = self.query('TRAC{0:d}:DEF:NEW? {1:d}'.format(ch_num, len(analog_samples[ch_str])))
                     # only need the next free id, definition and writing is performed below again
