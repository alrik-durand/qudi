# -*- coding: utf-8 -*-
"""
This module handles the saving of data.

QuDi is free software: you can redistribute it and/or modify
it under the terms of the GNU General Public License as published by
the Free Software Foundation, either version 3 of the License, or
(at your option) any later version.

QuDi is distributed in the hope that it will be useful,
but WITHOUT ANY WARRANTY; without even the implied warranty of
MERCHANTABILITY or FITNESS FOR A PARTICULAR PURPOSE.  See the
GNU General Public License for more details.

You should have received a copy of the GNU General Public License
along with QuDi. If not, see <http://www.gnu.org/licenses/>.

Copyright (c) the Qudi Developers. See the COPYRIGHT.txt file at the
top-level directory of this distribution and at <https://github.com/Ulm-IQO/qudi/>
"""

from collections import OrderedDict
from cycler import cycler
import logging
import os
import sys
import inspect
import time
import numpy as np

<<<<<<< HEAD
from core.util import units
=======
from logic.generic_logic import GenericLogic
from core.util.mutex import Mutex
>>>>>>> a55e8669


class DailyLogHandler(logging.FileHandler):
    """
    log handler which uses savelogic's get_daily_directory to log to a
    file called base_filename

    @param base_filename str: The base filename of the log file in the daily
                              directory. The filename will be datetime
                              formatted. E.g. '%Y%m%d-%H%M%S-qudi.log'.
    @param savelogic object: the savelogic
    """

    def __init__(self, base_filename, savelogic):
        self._savelogic  = savelogic
        self._base_filename = base_filename
        # get current directory
        self._current_directory = savelogic.get_daily_directory()
        self._current_time = time.localtime()
        super().__init__(self.filename)

    @property
    def current_directory(self):
        """
        Returns the currently used directory
        """
        return self._current_directory

    @property
    def filename(self):
        return os.path.join(self._current_directory,
                time.strftime(self._base_filename,
                    self._current_time))

    def emit(self, record):
        """
        Emits a record. It checks if we have to rollover to the next daily
        directory before it emits the record.

        @param record struct: a log record
        """
        # check if we have to rollover to the next day
        now = time.localtime()
        if (now.tm_year != self._current_time.tm_year
                or now.tm_mon != self._current_time.tm_mon
                or now.tm_mday != self._current_time.tm_mday):
            # we do
            # close file
            self.flush()
            self.close()
            # remember current time
            self._current_time = now
            # get the new directory, but avoid recursion because
            # get_daily_directory uses the log itself
            level = self.level
            self.setLevel(100)
            new_directory = self._savelogic.get_daily_directory()
            self.setLevel(level)
            # open new file in new directory
            self._current_directory = new_directory
            self.baseFilename = self.filename
            self._open()
            super().emit(record)
        else:
            # we don't
            super().emit(record)



class FunctionImplementationError(Exception):

    def __init__(self, value):
        self.value = value

    def __str__(self):
        return repr(self.value)


class SaveLogic(GenericLogic):

    """
    A general class which saves all kinds of data in a general sense.
    """

    _modclass = 'savelogic'
    _modtype = 'logic'

    # declare connectors
    _out = {'savelogic': 'SaveLogic'}

    # Matplotlib style definition for saving plots
    mpl_qd_style = {'axes.prop_cycle': cycler('color', ['#1f17f4',
                                                        '#ffa40e',
                                                        '#ff3487',
                                                        '#008b00',
                                                        '#17becf',
                                                        '#850085'
                                                        ]
                                              ) + cycler('marker', ['o', 's', '^', 'v', 'D', 'd']),
                    'axes.edgecolor': '0.3',
                    'xtick.color': '0.3',
                    'ytick.color': '0.3',
                    'axes.labelcolor': 'black',
                    'font.size': '14',
                    'lines.linewidth': '2',
                    'figure.figsize': '12, 6',
                    'lines.markeredgewidth': '0',
                    'lines.markersize': '5',
                    'axes.spines.right': True,
                    'axes.spines.top': True,
                    'xtick.minor.visible': True,
                    'ytick.minor.visible': True,
                    'savefig.dpi': '180'
                    }

    def __init__(self, config, **kwargs):
        super().__init__(config=config, **kwargs)

        # locking for thread safety
        self.lock = Mutex()

        self.log.info('The following configuration was found.')

        # name of active POI, default to empty string
        self.active_poi_name = ''

        # Some default variables concerning the operating system:
        self.os_system = None
        self.default_unix_data_dir = '$HOME/Data'
        self.default_win_data_dir = 'C:/Data/'

        # Chech which operation system is used and include a case if the
        # directory was not found in the config:
        if 'linux' in sys.platform or sys.platform == 'darwin':
            self.os_system = 'unix'
            if 'unix_data_directory' in config.keys():
                self.data_dir = config['unix_data_directory']
            else:
                self.data_dir = self.default_unix_data_dir

        elif 'win32' in sys.platform or 'AMD64' in sys.platform:
            self.os_system = 'win'
            if 'win_data_directory' in config.keys():
                self.data_dir = config['win_data_directory']
            else:
                self.data_dir = self.default_win_data_dir
        else:
            self.log.error('Identify the operating system.')

        # start logging into daily directory?
        if 'log_into_daily_directory' in config.keys():
            if not isinstance(config['log_into_daily_directory'], bool):
                self.log.warning('log entry in configuration is not a '
                        'boolean. Falling back to default setting: False.')
                self.log_into_daily_directory = False
            else:
                self.log_into_daily_directory = config[
                        'log_into_daily_directory']
        else:
            self.log.warning('Configuration has no entry log. Falling back '
                    'to default setting: False.')
            self.log_into_daily_directory = False
        self._daily_loghandler = None

        # checking for the right configuration
        for key in config.keys():
            self.log.info('{}: {}'.format(key, config[key]))

    def on_activate(self, e=None):
        """ Definition, configuration and initialisation of the SaveLogic.

        @param object e: Event class object from Fysom.
                         An object created by the state machine module Fysom,
                         which is connected to a specific event (have a look
                         in the Base Class). This object contains the passed
                         event the state before the event happens and the
                         destination of the state which should be reached
                         after the event has happen.
        """
        if self.log_into_daily_directory:
            # adds a log handler for logging into daily directory
            self._daily_loghandler = DailyLogHandler(
                    '%Y%m%d-%Hh%Mm%Ss-qudi.log', self)
            self._daily_loghandler.setFormatter(logging.Formatter(
                '%(asctime)s %(name)s %(levelname)s: %(message)s',
                datefmt='%Y-%m-%d %H:%M:%S'))
            self._daily_loghandler.setLevel(logging.DEBUG)
            logging.getLogger().addHandler(self._daily_loghandler)
        else:
            self._daily_loghandler = None

    def on_deactivate(self, e=None):
        if self._daily_loghandler is not None:
            # removes the log handler logging into the daily directory
            logging.getLogger().removeHandler(self._daily_loghandler)

    @property
    def dailylog(self):
        """
        Returns the daily log handler.
        """
        return self._daily_loghandler

    def dailylog_set_level(self, level):
        """
        Sets the log level of the daily log handler

        @param level int: log level, see logging
        """
        self._daily_loghandler.setLevel(level)

    def save_data(self, data, filepath, parameters=None, filename=None,
                  filelabel=None, timestamp=None, as_text=True, as_xml=False,
                  precision=':.3f', delimiter='\t', plotfig=None):
        """ General save routine for data.

        @param dict or OrderedDict data:
                                  Any dictonary with a keyword of the data
                                  and a corresponding list, where the data
                                  are situated. E.g. like:

                     data = {'Frequency (MHz)':[1,2,4,5,6]}
                     data = {'Frequency':[1,2,4,5,6],'Counts':[234,894,743,423,235]}
                     data = {'Frequency (MHz),Counts':[ [1,234],[2,894],...[30,504] ]}

        @param string filepath: The path to the directory, where the data
                                  will be saved.
                                  If filepath is corrupt, the saving routine
                                  will retrieve the basic filepath for the
                                  data from the inherited base module
                                  'get_data_dir' and saves the data in the
                                  directory .../UNSPECIFIED_<module_name>/
        @param dict or OrderedDict parameters:
                                  optional, a dictionary
                                  with all parameters you want to pass to
                                  the saving routine.
        @parem string filename: optional, if you really want to fix an own
                                filename. BUT THIS IS NOT RECOMMENDED! If
                                passed the whole file will have the name

                                    <filename>

                                If nothing is specified the save logic will
                                generate a filename either based on the
                                class, from which this method was called,
                                or it will use the passed filelabel if that
                                is speficied.
                                Keep in mind that you have also to specify
                                the ending of the filename!
        @parem string filelabel: optional, if filelabel is set and no
                                 filename was specified, the savelogic will
                                 create a name which looks like

                                     YYYY-MM-DD_HHh-MMm-SSs_<filelabel>.dat

                                The timestamp will be created at runtime if
                                no user defined timestamp was passed.
        @param datetime timestamp: optional, a datetime.datetime object,
                                   which saves the timestamp in a general
                                   way. Create a datetime.datetime.now()
                                   object from the module datetime if you
                                   want to fix the timestamp for the
                                   filename. The filename will like in the
                                   description of the filelabel parameter.
                                   Be careful if you pass a filename and a
                                   timestamp, because then the timestamp
                                   will be not considered.
        @param bool as_text: specify how the saved data are saved to file.
        @param bool as_xml: specify how the saved data are saved to file.

        @param int precision: optional, specifies the number of digits
                              after the comma for the saving precision. All
                              number, which follows afterwards are cut off.
                              A c-like format should be used.
                              For 'precision=3' a number like
                                   '323.423842' is saved as '323.423'.
                                   Default is precision = 3.

        @param string delimiter: optional, insert here the delimiter, like
                                 \n for new line,  \t for tab, , for a
                                 comma, ect.

        This method should be called from the modules and it will call all
        the needed methods for the saving routine. This module guarentees
        that if the passing of the data is correct, the data are saved
        always.

        1D data
        =======
        1D data should be passed in a dictionary where the data trace
        should be assigned to one identifier like

            {'<identifier>':[list of values]}
            {'Numbers of counts':[1.4, 4.2, 5, 2.0, 5.9 , ... , 9.5, 6.4]}

        You can also pass as much 1D arrays as you want:
            {'Frequency (MHz)':list1, 'signal':list2, 'correlations': list3, ...}



        2D data
        =======
        2D data should be passed in a dictionary where the matrix like data
        should be assigned to one identifier like

            {'<identifier>':[[1,2,3],[4,5,6],[7,8,9]]}

        which will result in:
            <identifier>
            1   2   3
            4   5   6
            7   8   9

        3-X data
        ========
        There is no specific implementation to save 3D or higher dimension
        data arrays. If you split the N-dimensional data in N one
        dimensional data traces, which have a length of M (see last example
        in 1D data) then the savelogic will handle them. If the save logic
        cannot identify the passed data as 1D or 2D data, the data will be
        saved in a raw fashion.


        YOU ARE RESPONSIBLE FOR THE IDENTIFIER! DO NOT FORGET THE UNITS FOR THE
        SAVED TIME TRACE/MATRIX.
        """

        try:
            frm = inspect.stack()[1]    # try to trace back the functioncall to
                                        # the class which was calling it.
            mod = inspect.getmodule(frm[0])  # this will get the object, which
                                             # called the save_data function.
            module_name = mod.__name__.split('.')[-1]  # that will extract the
                                                       # name of the class.
        except:
            # Sometimes it is not possible to get the object which called the save_data function (such as when calling this from the console).
            module_name = 'NaN'

        # check whether the given directory path does exist. If not, the
        # file will be saved anyway in the unspecified directory.

        if not os.path.exists(filepath):
            filepath = self.get_daily_directory('UNSPECIFIED_' + str(module_name))
            self.log.warning('No Module name specified! Please correct this! '
                    'Data are saved in the \'UNSPECIFIED_<module_name>\' '
                    'folder.')

        # Produce a filename tag from the active POI name
        if self.active_poi_name == '':
            poi_tag = ''
        else:
            poi_tag = '_' + self.active_poi_name.replace(" ", "_")

        # create a unique name for the file, if no name was passed:
        if filename is None:
            # use the timestamp if that is specified:
            if timestamp is not None:
                # use the filelabel if that is specified:
                if filelabel is None:
                    filename = timestamp.strftime('%Y%m%d-%H%M-%S' + poi_tag + '_' + module_name + '.dat')
                else:
                    filename = timestamp.strftime('%Y%m%d-%H%M-%S' + poi_tag + '_' + filelabel + '.dat')
            else:
                # use the filelabel if that is specified:
                if filelabel is None:
                    filename = time.strftime('%Y%m%d-%H%M-%S' + poi_tag + '_' + module_name + '.dat')
                else:
                    filename = time.strftime('%Y%m%d-%H%M-%S' + poi_tag + '_' + filelabel + '.dat')

        # open the file
        textfile = open(os.path.join(filepath, filename), 'w')

        # write the paramters if specified:
        textfile.write('# Saved Data from the class ' + module_name + ' on '
                       + time.strftime('%d.%m.%Y at %Hh%Mm%Ss.\n')
                       )
        textfile.write('#\n')
        textfile.write('# Parameters:\n')
        textfile.write('# ===========\n')
        textfile.write('#\n')

        # Include the active POI name (if not empty) as a parameter in the header
        if self.active_poi_name != '':
            textfile.write('# Measured at POI: ' + self.active_poi_name + '\n')

        if parameters is not None:

            # check whether the format for the parameters have a dict type:
            if type(parameters) is dict or OrderedDict:
                for entry in parameters:
                    textfile.write('# ' + str(entry) + ':' + delimiter + str(parameters[entry]) + '\n')

            # make a hardcore string convertion and try to save the
            # parameters directly:
            else:
                self.log.error('The parameters are not passed as a dictionary! '
                        'The SaveLogic will try to save the parameters '
                        'directly.')
                textfile.write('# not specified parameters: ' + str(parameters) + '\n')

        textfile.write('#\n')
        textfile.write('# Data:\n')
        textfile.write('# =====\n')
        # check the input data:

        # go through each data in t
        if len(data) == 1:
            key_name = list(data.keys())[0]

            # check whether the data is only a 1d trace
            if len(np.shape(data[key_name])) == 1:

                self.save_1d_trace_as_text(trace_data=data[key_name],
                                           trace_name=key_name,
                                           opened_file=textfile,
                                           precision=precision)

            # check whether the data is only a 2d array
            elif len(np.shape(data[key_name])) == 2:

                key_name_array = key_name.split(',')

                self.save_2d_points_as_text(trace_data=data[key_name],
                                            trace_name=key_name_array,
                                            opened_file=textfile,
                                            precision=precision,
                                            delimiter=delimiter)
            elif len(np.shape(data[key_name])) == 3:

                self.log.warning('Savelogic has no implementation for 3 '
                        'dimensional arrays. The data is saved in a '
                        'raw fashion.')
                textfile.write(str(data[key_name]))

            else:

                self.log.warning('Savelogic has no implementation for 4 '
                        'dimensional arrays. The data is saved in a '
                        'raw fashion.')
                textfile.write(+str(data[key_name]))

        else:
            key_list = list(data)

            trace_1d_flag = True

            data_traces = []
            for entry in key_list:
                data_traces.append(data[entry])
                if len(np.shape(data[entry])) > 1:
                    trace_1d_flag = False

            if trace_1d_flag:

                self.save_N_1d_traces_as_text(trace_data=data_traces,
                                              trace_name=key_list,
                                              opened_file=textfile,
                                              precision=precision,
                                              delimiter=delimiter)
            else:
                # go through each passed element again and treat them as
                # independant, i.e. each element is saved in an extra file.
                # That is an recursive procedure:

                for entry in key_list:
                    self.save_data(data={entry: data[entry]},
                                   filepath=filepath,
                                   parameters=parameters,
                                   filename=filename[:-4] + '_' + entry + '.dat',
                                   as_text=True, as_xml=False,
                                   precision=precision, delimiter=delimiter)

        textfile.close()

        # Save thumbnail figure of plot
        if plotfig is not None:
            fig_fname_image = os.path.join(filepath, filename)[:-4] + '_fig.png'
            fig_fname_vector = os.path.join(filepath, filename)[:-4] + '_fig.pdf'
            plotfig.savefig(fig_fname_image, bbox_inches='tight', pad_inches=0.05)
            plotfig.savefig(fig_fname_vector, bbox_inches='tight', pad_inches=0.05)

    def save_1d_trace_as_text(self, trace_data, trace_name, opened_file=None,
                              filepath=None, filename=None, precision=':.3f'):
        """An Independent method, which can save a 1d trace.

        If you call this method but you are respondible, that the passed
        optional parameters are correct."""

        close_file_flag = False

        if opened_file is None:
            opened_file = open(os.path.join(filepath, filename + '.dat'), 'wb')
            close_file_flag = True

        opened_file.write('# ' + str(trace_name) + '\n')

        for entry in trace_data:
            # If entry is a string, then print directly
            if isinstance(entry, str):
                opened_file.write(entry + '\n')
            # Otherwise, format number to requested precision
            else:
                opened_file.write(str('{0' + precision + '}\n').format(entry))

        if close_file_flag:
            opened_file.close()

    def save_N_1d_traces_as_text(self, trace_data, trace_name, opened_file=None,
                                 filepath=None, filename=None, precision=':.3f',
                                 delimiter='\t'):
        """An Independent method, which can save a N 1d trace.

        If you call this method but you are respondible, that the passed
        optional parameters are correct."""

        close_file_flag = False

        if opened_file is None:
            opened_file = open(os.path.join(filepath, filename + '.dat'), 'wb')
            close_file_flag = True

        if trace_name is not None:
            opened_file.write('# ')
            for name in trace_name:
                opened_file.write(name + delimiter)
            opened_file.write('\n')

        max_trace_length = max(np.shape(trace_data))

        for row in range(max_trace_length):
            for column in range(len(trace_data)):
                try:
                    # TODO: Lachlan has inserted the if-else in here,
                    # but it should be properly integrated with the try

                    # If entry is a string, then print directly
                    if isinstance(trace_data[column][row], str):
                        opened_file.write(str('{0}' + delimiter).format(trace_data[column][row]))
                    # Otherwise, format number to requested precision
                    else:
                        opened_file.write(str('{0' + precision + '}' + delimiter).format(trace_data[column][row]))
                except:
                    opened_file.write(str('{0}' + delimiter).format('NaN'))
            opened_file.write('\n')

        if close_file_flag:
            opened_file.close()

    def save_2d_points_as_text(self, trace_data, trace_name=None, opened_file=None,
                               filepath=None, filename=None, precision=':.3f',
                               delimiter='\t'):
        """An Independent method, which can save a matrix like array to file.

        If you call this method but you are respondible, that the passed
        optional parameters are correct."""

        close_file_flag = False

        if opened_file is None:
            opened_file = open(os.path.join(filepath, filename + '.dat'), 'wb')
            close_file_flag = True

        # write the trace names:
        if trace_name is not None:
            opened_file.write('# ')
            for name in trace_name:
                opened_file.write(name + delimiter)
            opened_file.write('\n')

        for row in trace_data:
            for entry in row:
                if units.is_number(entry):
                    opened_file.write(str('{0' + precision + '}' + delimiter).format(entry))
                else:
                    opened_file.write(str(entry).encode('utf-8'))
            opened_file.write('\n')

        if close_file_flag:
            opened_file.close()

    def _save_1d_traces_as_xml():
        """ Save 1d data trace in xml conding. """
        pass
#        if as_xml:
#
#            root = ET.Element(module_name)  # which class wanted to access the save
#                                            # function
#
#            para = ET.SubElement(root, 'Parameters')
#
#            if parameters != None:
#                for element in parameters:
#                    ET.SubElement(para, element).text = parameters[element]
#
#            data_xml = ET.SubElement(root, 'data')
#
#            for entry in data:
#
#                dimension_data_array = len(np.shape(data[entry]))
#
#                # filter out the events which has only a single trace:
#                if dimension_data_array == 1:
#
#                    value = ET.SubElement(data_xml, entry)
#
#                    for list_element in data[entry]:
#
#                        ET.SubElement(value, 'value').text = str(list_element)
#
#                elif dimension_data_array == 2:
#
#                    dim_list_entry = len(np.shape(data[entry][0]))
#                    length_list_entry = np.shape(data[entry][0])[0]
#                    if (dim_list_entry == 1) and (np.shape(data[entry][0])[0] == 2):
#
#                        # get from the keyword, which should be within the string
#                        # separated by the delimiter ',' the description for the
#                        # values:
#                        try:
#                            axis1 = entry.split(',')[0]
#                            axis2 = entry.split(',')[1]
#                        except:
#                            print('Enter a commaseparated description for the given values!!!')
#                            print('like:  dict_data[\'Frequency (MHz), Signal (arb. u.)\'] = 2d_list ')
#                            print('But your data will be saved.')
#
#                            axis1 = str(entry)
#                            axis2 = 'value2'
#
#                        for list_element in data[entry]:
#
#                            element = ET.SubElement(data_xml, 'value' ).text = str(list_element)
##
##                            ET.SubElement(element, str(axis1)).text = str(list_element[0])
##                            ET.SubElement(element, str(axis2)).text = str(list_element[1])
#
#                    elif (dim_list_entry == 1):
#
#                        for list_element in data[entry]:
#
#                            row = ET.SubElement(data_xml, 'row')
#
#                            for sub_element in list_element:
#
#                                ET.SubElement(row, 'value').text = str(sub_element)
#
#
#
#            #write to file:
#            tree = ET.ElementTree(root)
#            tree.write('output.xml', pretty_print=True, xml_declaration=True)

    def _save_2d_data_as_xml():
        """ Save 2d data in xml conding."""
        pass

    def get_daily_directory(self):
        """
        Creates the daily directory.

          @return string: path to the daily directory.

        If the daily directory does not exits in the specified <root_dir> path
        in the config file, then it is created according to the following scheme:

            <root_dir>\<year>\<month>\<yearmonthday>

        and the filepath is returned. There should be always a filepath
        returned.
        """

        # First check if the directory exists and if not then the default
        # directory is taken.
        if not os.path.exists(self.data_dir):
                if self.data_dir != '':
                    self.log.warning('The specified Data Directory in the '
                            'config file does not exist. Using default '
                            'instead.')
                if self.os_system == 'unix':
                    self.data_dir = self.default_unix_data_dir
                elif self.os_system == 'win':
                    self.data_dir = self.default_win_data_dir
                else:
                    self.log.error('Identify the operating system.')

                # Check if the default directory does exist. If yes, there is
                # no need to create it, since it will overwrite the existing
                # data there.
                if not os.path.exists(self.data_dir):
                    os.makedirs(self.data_dir)
                    self.log.warning('The specified Data Directory in the '
                            'config file does not exist. Using default for '
                            '{0} system instead. The directory\n{1} was '
                            'created'.format(self.os_system, self.data_dir))

        # That is now the current directory:
        current_dir = os.path.join(self.data_dir, time.strftime("%Y"), time.strftime("%m"))

        folder_exists = False   # Flag to indicate that the folder does not exist.
        if os.path.exists(current_dir):

            # Get only the folders without the files there:
            folderlist = [d for d in os.listdir(current_dir) if os.path.isdir(os.path.join(current_dir, d))]
            # Search if there is a folder which starts with the current date:
            for entry in folderlist:
                if (time.strftime("%Y%m%d") in (entry[:2])):
                    current_dir = os.path.join(current_dir, str(entry))
                    folder_exists = True
                    break

        if not folder_exists:
            current_dir = os.path.join(current_dir, time.strftime("%Y%m%d"))
            self.log.info('Creating directory for today\'s data in \n'
                    '{0}'.format(current_dir))

            # The exist_ok=True is necessary here to prevent Error 17 "File Exists"
            # Details at http://stackoverflow.com/questions/12468022/python-fileexists-error-when-making-directory
            os.makedirs(current_dir, exist_ok=True)

        return current_dir

    def get_path_for_module(self, module_name=None):
        """
        Method that creates a path for 'module_name' where data are stored.

          @param string module_name: Specify the folder, which should be
                                     created in the daily directory. The
                                     module_name can be e.g. 'Confocal'.
          @retun string: absolute path to the module name

        This method should be called directly in the saving routine and NOT in
        the init method of the specified module! This prevents to create empty
        folders!

        """
        if module_name is None:
            self.log.warning('No Module name specified! Please correct this! '
                    'Data is saved in the \'UNSPECIFIED_<module_name>\' '
                    'folder.')

            frm = inspect.stack()[1]    # try to trace back the functioncall to
                                        # the class which was calling it.
            mod = inspect.getmodule(frm[0]) # this will get the object, which
                                            # called the save_data function.
            module_name =  mod.__name__.split('.')[-1]  # that will extract the
                                                        # name of the class.
            module_name = 'UNSPECIFIED_' + module_name

        dir_path = os.path.join(self.get_daily_directory(), module_name)

        if not os.path.exists(dir_path):
            os.makedirs(dir_path)
        return dir_path<|MERGE_RESOLUTION|>--- conflicted
+++ resolved
@@ -28,12 +28,8 @@
 import time
 import numpy as np
 
-<<<<<<< HEAD
-from core.util import units
-=======
 from logic.generic_logic import GenericLogic
 from core.util.mutex import Mutex
->>>>>>> a55e8669
 
 
 class DailyLogHandler(logging.FileHandler):
