--- conflicted
+++ resolved
@@ -1580,7 +1580,6 @@
             else:
                 ax1.set_ylabel('{0}'.format(self._data_labels[1]))
 
-<<<<<<< HEAD
             fig.tight_layout()
             ax1.legend(bbox_to_anchor=(0., 1.02, 1., .102), loc=3, ncol=2,
                        mode="expand", borderaxespad=0.)
@@ -1588,11 +1587,11 @@
             #            mode="expand", borderaxespad=0.)
         else:
             fig = None
-=======
-        #####################################################################
-        ####                Save raw data timetrace                      ####
-        #####################################################################
-        filelabel = 'raw_timetrace' if not tag else tag + '_raw_timetrace'
+
+        self.savelogic().save_data(data, timestamp=timestamp,
+                                   parameters=parameters, fmt='%.15e',
+                                   filepath=filepath, filelabel=filelabel, filetype='text',
+                                   delimiter='\t', plotfig=fig)
 
         # prepare the data in a dict or in an OrderedDict:
         data = OrderedDict()
@@ -1608,13 +1607,6 @@
         parameters['Controlled variable'] = list(self.signal_data[0])
         parameters['Approx. measurement time (s)'] = self.__elapsed_time
         parameters['Measurement sweeps'] = self.__elapsed_sweeps
->>>>>>> 895a56af
-
-        self.savelogic().save_data(data, timestamp=timestamp,
-                                   parameters=parameters, fmt='%.15e',
-                                   filepath=filepath, filelabel=filelabel, filetype='text',
-                                   delimiter='\t', plotfig=fig)
-
 
     def _compute_alt_data(self):
         """
