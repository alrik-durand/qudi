--- conflicted
+++ resolved
@@ -69,13 +69,8 @@
 
     # signals for master module (i.e. GUI) coming from PulsedMeasurementLogic
     sigMeasurementDataUpdated = QtCore.Signal()
-<<<<<<< HEAD
-    sigTimerUpdated = QtCore.Signal(float, int, float)
+    sigTimerUpdated = QtCore.Signal(float, int, float, float)
     sigFitUpdated = QtCore.Signal(str, np.ndarray, object, str)
-=======
-    sigTimerUpdated = QtCore.Signal(float, int, float, float)
-    sigFitUpdated = QtCore.Signal(str, np.ndarray, object, bool)
->>>>>>> 6a4bb3c4
     sigMeasurementStatusUpdated = QtCore.Signal(bool, bool)
     sigPulserRunningUpdated = QtCore.Signal(bool)
     sigExtMicrowaveRunningUpdated = QtCore.Signal(bool)
