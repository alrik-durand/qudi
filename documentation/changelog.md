# Changelog {#changelog}

## Pre-release

Changes/New features:

* Cleanup/Improvement/Debug of POI manager (logic and GUI)
* New POI manager tool _POI selector_ which allows adding of new POIs by clicking inside the scan 
image
* Added an optional POI nametag to the POI manager. If you give this property a string value, all 
new POIs will be named after this tag together with a consecutive integer index.
* If using the POI manager, the currently selected active POI name will be added to savelogic as 
global parameter. All saved data files will include this POI name in the header.
* bug fix to how the flags are set for AWG70k
<<<<<<< HEAD
* New POI automatic search tool added. If you click on the 'Auto POIs' tool button, POIs will be 
automatically added in your scan image. This makes fluorescent emitter selections much faster and
more accurately.
=======
* Replaced the old `pg.PlotWidget` subclass `PlotWidgetModified` with new subclasses 
`ScanPlotWidget`, `ScanViewBox` (`pg.ViewBox`) and `ScanImageItem` (`pg.ImageItem`) to handle 
coordinate transformations upon mouse click/drag and zooming internally. Also integrates the 
draggable crosshair into the PlotWidget. This reduces code and improves readability in GUI modules.
* Introduced blink correction filter to confocal and poimanager scan images (toggle in "view" menu). 
Purely for displaying purposes; raw data is not affected by this filter.
* Add `scan_blink_correction` filter to `core.utils.filters`
* exposed the sequencegenerator-functions analyze_sequence and analyze_ensemble to be accessible via pulsedmaster
* analyze functions can be called either with the appropriate objects or with the object name
* while sampling a sequence, the ensembles are only sampled if they weren't already sampled before
* Add `natural_sort` utility function to `core.util.helpers`
* 
>>>>>>> 7e96d5d1

Config changes:

* 

## Release 0.10
Released on 14 Mar 2019
Available at https://github.com/Ulm-IQO/qudi/releases/tag/v0.10

Changes/New features:

* Added support for Opal Kelly XEM6310-LX45 devices to HardwareSwitchFpga hardware module.
* Newport CONEX-AGP piezo stage motor module.
* Sequence Generator checks the step constraint and adds and idle block if necessary.
* Save_logic now expands environment variables in the configured data path (e.g. $HOME under Unix or $HOMEPATH under Windows)
* Added command line argument --logdir to specify the path to the logging directory
* Added the keyword "labels" to the "measurement_information" dict container in predefined methods.
This can be used to specify the axis labels for the measurement (excluding units)
* All modules use new connector style where feasible.
* Bug fix for POI manager was losing active POI when moving crosshair in confocal
* Added a how-to-get-started guide to the documentation
* Bug fixes and improvements for the scientific SpinBox introduced in v0.9 
* POI manager keeps POIs as StatusVar across restarts and fixes to distance measurement
* Various stability improvements and minor bug fixes
* Update conda environment to more recent versions of packages
* Fix installation procedure for the conda environment in windows by using powershell in the cmd and catch with that potential exceptions (e.g. if conda environment is not present).
* Added .ico image to make a desktop shortcut on Windows with explanation in the documentation
* Added a how-to-participate guide to the documentation
* Added installation options guide to the documentation
* A lot of smaller fixes to the spectrometer (WinSpec) -> this also modifies the connectors in the default config
* Added fitting to the spectrometer
* Microwave interface passes trigger timing to microwave source, needs hardware module adjustments for not-in-tree modules
* Bug fixes and support for SMD12 laser controller
* For SMIQs added config options to additionally limit frequency and power. Added constraint for SMQ06B model.
* Added live OMDR functionality to only calculate the average signal over a limited amount of scanned lines
* New hardware file for Microwave source - Anritsu MG3691C with SCPI commands has been added.
* **Config Change:** Hardware file for mw_source_anritsu70GHz.py with class MicrowaveAnritsu70GHz was changed to file mw_source_anritsu_MG369x.py with class MicrowaveAnritsuMG369x to make it universal. Also hardware constraints are set per model.
* Lock-In functionality was added to the ODMR counter and implemented for the NI-Card. All other hardware and interfuse with ODMRCounterInterface were updated.
* New hardware file for Microwave source - WindFreak Technologies SynthHDPro 54MHz-13GHz source
* New hardware file for AWG - Keysight M3202A 1GS/s 4-channel PXIe AWG
* Add separate conda environments for windows 7 32bit, windows 7 64bit, and windows 10 64bit. 
* Extend the windows installation procedure of the conda environment for qudi. The conda environments is selected automatically for the correct windows version and the appropriate environment file is taken.
* Rewrite the documentation for required python packages for Qudi and mention instead the installation procedure, how to create manually a python environment for qudi.
* Correct the low level implementation for the PulseBlasterESR-PRO.
* Implement the pulser interface for PulseBlasterESR-PRO devices.
* Implement the switch interface for PulseBlasterESR-PRO devices.
* Add possibility to set instruction delays in the config for PulseBlasterESR-PRO sequence generation.
* Add a copy-paste config option to the docstrings of all current qudi hardware modules.
* Add save logic features to add additional parameters saved with each data file
* **Pulsed 3.0:**\
    _A truckload of changes regarding all pulsed measurement related modules_
    * analyze_sequence now returns all the necessary values to work with sequences.
    * It is now possible to select no or analogue laser channels. In this case, the relevant block element gets marked as laser.
    * Adding the possibility to reliably add flags to sequence steps and making them selectable in the GUI.
    * Bug fix for waveform generation larger than ~2 GSamples
    * Added chirp function to available analog shapes in pulsed measurements
    * Tab order in pulsed measurement GUI is now more useful
    * Added delta plot of alternating sequence in the pulsed analysis window (including errorbars)
    * Bug fix for pulsed extraction window where zooming caused InfiteLines to disappear and a 
    switch in lines caused negative width
    * Bug fix for pulsed measurements with large photon count numbers (`numpy.int32` vs. 
    `numpy.int64`)
    * Pulsed related logic modules have been moved to `<main_dir>/logic/pulsed`
    * Graphical editors for `PulseBlock`, `PulseBlockEnsemble` and `PulseSequence` instance 
    generation are now implemented according to the _Qt_ model/view concept. Several delegates and 
    custom widgets needed by the editors can be found in `<main_dir>/gui/pulsed`. The editors 
    (_QTableView_) and corresponding models (_QAbstractTableModel_) can be found in 
    `pulse_editors.py`.
    * Several GUI tweaks and clean-ups for all tabs of `PulsedMeasurementGui`
    * Removal of several "logic components" from GUI module
    * `SequenceGeneratorLogic` is now fully responsible for controlling the pulse generator hardware.
    `PulsedMeasurementLogic` also has access to the pulse generator but only to start/stop it.
    `samples_write_methods.py` became obsolete and will be removed once all hardware modules 
    implement waveform/sequence generation on their own.
    * The purpose of `PulsedMasterLogic` is now mainly to decouple function calls to 
    `SequenceGeneratorLogic` and `PulsedMeasurementLogic` via signals. Due to the very diverse 
    usage of the pulsed modules in a combination of custom scripts together with the GUI this is 
    a crucial feature to ensure safe threading.
    * Pulser hardware interface has been changed. The pulser hardware module is now fully 
    responsible for waveform and sequence generation on the device. The `SequenceGeneratorLogic` 
    now only calculates the analog and digital samples and hands them over to the hardware module 
    to be written to the device. This makes it more flexible since no in-depth knowledge about the 
    hardware specific memory/file management is needed in the logic making the interface more 
    generic. Makes it easier to create new pulse generator modules as long as the hardware can be 
    abstracted to a waveform/sequence terminology.
    * Adapted pulse generator modules to new pulser interface.
    * Adapted FPGA hardware file to run with new interface.
    * All groups of settings in pulsed logic modules are now represented as dictionaries improving 
    flexibility as well as minimizing necessary code changes when adding new features.
    * Most parameter sets in `PulsedMeasurementLogic` and `SequenceGeneratorLogic` are now 
    properties of the respective module. `PulsedMasterLogic` also provides an interface to all those 
    properties.
    * Dynamic import of pulse analysis and pulse extraction methods now realized through helper 
    class instances held by `PulsedMeasurementLogic`. For detailed information about adding 
    methods, please see `how_to_add_analysis_methods.md` and `how_to_add_extraction_methods.md`
    * Dynamic import of predefined methods now realized through helper class instance held by 
    `SequenceGeneratorLogic`. For detailed information about adding methods, please see 
    `how_to_add_predefined_methods.md`
    * Dynamic import of sampling function definitions (analog waveform shapes) handled by class 
    `SamplingFunctions` and will be refreshed upon activation of `SequenceGeneratorLogic`. For 
    detailed information about adding functions, please see `how_to_add_sampling_functions.md`
    * Alternative plot data will now always be saved if available
    * Automatic setting of parameters in pulsed analysis tab (invoke settings) will only be possible
    for ensembles/sequences generated by predefined methods (instances must have fully populated 
    `measurement_information` dictionary) NOT for ensembles/sequences created or edited by the table
    editors.
    * Each `PulseBlockEnsemble` and `PulseSequence` instance will have a dictionary attribute called
    `sampling_information` which will be populated during waveform/sequence creation. It provides 
    information about the "real life" realization of the waveform/sequence like the actual length of
    each `PulseBlockElement` in integer time bins or the times at which transitions of digital 
    channels occur. It will also contain the set of pulse genrator settings used during sampling 
    (e.g. sample_rate, activation_config etc.).
    When the respective pulser assets (waveforms and sequences) get deleted from the device, this 
    dictionary will be emptied to indicate that the asset has not yet been sampled.
    This will only work if you delete waveforms/sequences on the device via qudi commands or upon a 
    restart of qudi. Hardware assets directly deleted by hand can lead to faulty behaviour of the 
    pulsed measurement modules.
    * Pulse analysis and extraction methods now have read-only access to the entire 
    `PulsedMeasurementLogic` allowing to implement more sophisticated methods that need in-depth 
    information about the running waveform.
    * Predefined methods now have read-only access to the entire `SequenceGeneratorLogic`
    * Pulsed object instances (blocks, ensembles, sequences) are serialized to a directory that can 
    be changed via ConfigOption. Each instance is a separate file so it is easier to manage a large 
    number of instances. In the future these instances need to be saved as StatusVars
    * New dialog box for pulse generator hardware settings. Previously the settings were located 
    directly in a tab of the PulsedMainGUI. Also added voltage settings for digital and analog 
    channels that were missing in the GUI before. 
    * Lots of smaller changes to improve programming flexibility and robustness against users
	* Added a new ungated extraction method ('ungated_gated_conv_deriv') which uses the keys in the 
	  sampling information to convert an ungated timetrace into a gated timetrace which is then 
	  anaylzed with the ungated method 'gated_conv_deriv'. The conversion is based on the rising
	  and falling bins in the laser channel which indicate the positions of the laser pulses in 
	  the ungated trace. For fine-tuning additional delays (for example from AOMs) can be taken 
	  into account. This method speeds up laser extractions from ungated timetraced by a lot.
	* Improved pulsed measurement textfile and plot layout for saved data
    * Added buttons to delete all saved PulseBlock/PulseBlockEnsemble/PulseSequence objects at once.
    * Introduced separate fit tools for each of the two plots in the pulsed analysis tab
    * Automatically clears fit data when changing the alternative plot type or starting a new 
      measurement.

Config changes:
* **All** pulsed related logic module paths need to be changed because they have been moved in the logic
subfolder "pulsed". As an example instead of
    ```
    module.Class: 'pulsed_master_logic.PulsedMasterLogic'
    ```
    it should be now
    ```
    module.Class: 'pulsed.pulsed_master_logic.PulsedMasterLogic'
    ```
* `PulseExtractionLogic` and `PulseAnalysisLogic` are no qudi logic modules anymore and must be 
removed from the config. Also remember to remove them from the "connect" section of all other 
modules (probably just `PulsedMeasurementLogic`).

* The connection to `SaveLogic` has been removed from `PulsedMeasurementGui` and thus needs to be 
removed from the "connect" section in the config. So the GUI entry in the config should look 
somewhat like:
    ```
    pulsedmeasurement:
        module.Class: 'pulsed.pulsed_maingui.PulsedMeasurementGui'
        connect:
            pulsedmasterlogic: 'pulsedmasterlogic'
    ```
    
* The connectors and ConfigOptions for `SequenceGeneratorLogic` have changed. The new config should 
look somewhat like:
    ```
    sequencegeneratorlogic:
        module.Class: 'pulsed.sequence_generator_logic.SequenceGeneratorLogic'
        assets_storage_path: 'C:/Users/username/saved_pulsed_assets'  # optional
        additional_predefined_methods_path: 'C:\\Custom_dir'  # optional
        additional_sampling_functions_path: 'C:\\Custom_dir'  # optional
        connect:
            pulsegenerator: 'mydummypulser'
    ```
    Essentially "additional_predefined_methods_path" and "additional_sampling_functions_path" only 
    need to be specified when you want to import sampling functions or predefined methods from an 
    additional directory other than the default directories situated in qudi.logic.pulsed.
    "assets_storage_path" is the directory where the object instances for blocks, ensembles and 
    sequences are saved to. If not specified this directory will default to a subfolder in the home 
    directory.

* The connectors and ConfigOptions for `PulsedMeasurementLogic` have changed. The new config should 
look somewhat like:
    ```
    pulsedmeasurementlogic:
        module.Class: 'pulsed.pulsed_measurement_logic.PulsedMeasurementLogic'
        raw_data_save_type: 'text'  # optional
        additional_extraction_path: 'C:\\Custom_dir'  # optional
        additional_analysis_path: 'C:\\Custom_dir'  # optional
        connect:
            fastcounter: 'mydummyfastcounter'
            pulsegenerator: 'mydummypulser'
            fitlogic: 'fitlogic'
            savelogic: 'savelogic'
            microwave: 'microwave_dummy'
    ```
    Essentially "additional_extraction_path" and "additional_analysis_path" only need to be 
    specified when you want to import sampling functions or predefined methods from an additional 
    directory other than the default directories situated in qudi.logic.pulsed.
* The fitting has been added to the spectrometer logic module. You need to connect the FitLogic to 
the SpectrometerLogic module like:
    ```
    spectrumlogic: 
    module.Class: 'spectrum.SpectrumLogic' 
    connect: 
        spectrometer: 'myspectrometer' 
        savelogic: 'savelogic' 
        odmrlogic: 'odmrlogic' 
        fitlogic: 'fitlogic'
    ```

* Tektronix 7000 series is now in file `tektronix_awg7k.py` and class `AWG7k`.
 Use that instead of `tektronix_awg7122c.py` and change the configuration like this:
    ```
    pulser_awg7000:
        module.Class: 'awg.tektronix_awg7k.AWG7k'
        awg_visa_address: 'TCPIP::10.42.0.211::INSTR'
        awg_ip_address: '10.42.0.211'
        timeout: 60

   ```
   
## Release 0.9
Released on 6 Mar 2018
Available at https://github.com/Ulm-IQO/qudi/releases/tag/v0.9

Changes/New features:

* Huge amount of small and medium sized bug fixes and usability/stability improvements
* Replaced scientific SpinBoxes with a new implementation that is more powerful and does not use pyqtgraph
* Fixed Python crash upon closing qudi which was related to saving images with matplotlib (Windows)
* Added hardware module to control _Coherent OBIS_ lasers
* Manager GUI now properly reflects the state of each module
* Full multichannel support for slow counting / confocal / ODMR
* Moved to fysom v2.1.4
* Module base classes now nest fysom state machine in `module_state` instead of subclassing it. The current state is accessible via `module_state.current` or `module_state()`
* Changed the sampling algorithm for waveforms. Formerly each `PulseBlockElement` was sampled to match the specified length as closely as possible. Now the ideal time on which a transition between elements should occur is matched to a global quantized timeline. The sampled waveform length will now not deviate more than one timebin from the ideal length. However ideally identical elements can slightly vary (1 bin) in length throughout the entire waveform. This should lead in general to better results since the overall definition of the waveform is more closely matched to a quantized timeline
* Commonly used parameters in pulsed measurements are now shared for all predefined methods (less input widgets / clean UI). Each `generate_*` method still needs all parameters but input widgets are reused by name. Available names are:
  ```
  ['mw_channel', 
   'gate_count_channel', 
   'sync_trig_channel', 
   'mw_amp', 
   'mw_freq', 
   'channel_amp', 
   'delay_length', 
   'wait_time', 
   'laser_length', 
   'rabi_period']
  ```
* Generalized APT motor stages class (multi-axis support via config)
* Simple digital channel based switch on/off capability added to `hardware/ni_card.py`
* _National Instruments X series_ card hardware module renamed from `ni_card.py` to `national_instruments_x_series.py`
* `qudikernel.py` moved to core
* Listening address and port of qudi can now be changed in config (default: localhost)
* Analog signal input (for PDMR measurements) now supported for slow counter/confocal/ODMR (see config changes)
* Use of rpyc became optional (does not need to be installed if no remote module capability is needed)
* Mayor cleanup/overhaul of the `microwave_interface.py` and adaption of all affected modules (hardware/logic)



Config changes:
 * New remote server declaration (old one working but deprecated):
  ```
  [global]
  module_server:
      address: ''
      port: 12345
      certfile: 'filename.cert'
      keyfile: 'filename.key'
  ```

 * New full example config for `national_instruments_x_series.py`:
 ```
 mynicard:
     module.Class: 'national_instruments_x_series.NationalInstrumentsXSeries'
     clock_channel: '/Dev1/Ctr0'
     scanner_clock_channel: '/Dev1/Ctr2'
     photon_sources:
         - '/Dev1/PFI8'
         - '/Dev1/PFI9'
     counter_channels:
         - '/Dev1/Ctr1'
     counter_ai_channels:  # optional
         - '/Dev1/AI1'
     scanner_counter_channels:
         - '/Dev1/Ctr3'
     scanner_ai_channels:  # optional
         - '/Dev1/AI0'
     scanner_ao_channels:
         - '/Dev1/AO0'
         - '/Dev1/AO1'
         - '/Dev1/AO2'
         - '/Dev1/AO3'
     scanner_position_ranges:
         - [0e-6, 200e-6]
         - [0e-6, 200e-6]
         - [-100e-6, 100e-6]
         - [-10, 10]
     scanner_voltage_ranges:
         - [-10, 10]
         - [-10, 10]
         - [-10, 10]
         - [-10, 10]
     default_samples_number: 10
     default_clock_frequency: 100
     default_scanner_clock_frequency: 100
     gate_in_channel: '/Dev1/PFI9'
     counting_edge_rising: True
     odmr_trigger_channel: '/Dev1/PFI15'
 ```

## Release 0.8

Released on 2 Mar 2017.
Available at https://github.com/Ulm-IQO/qudi/releases/tag/v0.8

Caution: fits need to be configured in the respective settings dialog and
may not include printed results or may be just broken.
If you find a defective fit, consider fixing it and submitting a pull request.

Changes/New features:

 * The Qudi paper was published: http://doi.org/10.1016/j.softx.2017.02.001
 * Move everything to Qt5 only (no more Qt4 support) and pyqtgraph 0.10.0
 * Re-usable/configurable fit GUI components
 * Scienific notation input for PID GUI
 * Support for [Extensions](@ref extensions) (out-of-tree modules) 
 * Removed the fysom event parameter (usually called e) from on_activae and on_deactivate functions
 * Swabian Instruments TimeTagger / PulseStreamer hardware modules
 * Much faster savelogic
 * Remove 'Out' connectors, connection is now by module name only
 * Pulse analysis supports multiple methods
 * Predefined pulse sequences can now be imported from a custom path 
 (in addition to /logic/predefined_methods)
 * Module loading and unloading now definitely happens in the correct order
 * Locked modules are only deactivated after prompting the user

Config changes:
 * New optional parameter "additional_methods_dir" for SequenceGeneratorLogic
 * No more 'Out' connectors:

 Old style, produces lots of warnings:
 
 logic:
    counter:
        module.Class: 'counter_logic.CounterLogic'
        connect:
            counter1: 'mynicard.counter'
            savelogic: 'savelogic.savelogic'
    save:
        module.Class: 'save_logic.SaveLogic'
        win_data_directory: 'C:/Data'
        unix_data_directory: 'Data/'

 New style:
 
 logic:
    counter:
        module.Class: 'counter_logic.CounterLogic'
        connect:
            counter1: 'mynicard'
            savelogic: 'save'
    save:
        module.Class: 'save_logic.SaveLogic'
        win_data_directory: 'C:/Data'
        unix_data_directory: 'Data/'


## Release 0.7

Released on 01 Feb 2017.
Available at https://github.com/Ulm-IQO/qudi/releases/tag/v0.7 .

Changes/New features:

 * Overhaul of most used hardware modules, including
   * Error codes and failed hardware calls are caught and passed up to the logic
   * Updates of methods documentation in hardware modules and corresponding interfaces
 * Logic modules are now listening to the hardware return values and react accordingly
 * Introduction of update signals in most logic and GUI modules to ensure coherency of logic and GUI module information. So upon changing something in the GUI this module will emit an update signal which is connected to the logic module. The same works vice-versa if a script or something is changing values in logic modules.
 * Stability improvements to pulsed measurement analysis toolchain (pulse_extraction_logic and pulse_analysis_logic)
 * Changed SpinBoxes in pulsed_maingui BlockEditor, EnsembleOrganizer and SequenceOrganizer to scientific SpinBoxes enabling scientific number format and unit prefix input
 * Pulsed measurement data is saved properly now. Scientific number format was introduced to avoid problems with too few digits
 * Better pulsed_master_logic structure that allows now also for direct waveform/sequence generation on pulse generator devices (without writing files)
 * Heaps of changes/improvements regarding fitting in qudi. Big parts of fit_logic have been rewritten. It may be necessary to adapt custom scripts using fits
 * Confocal is now consequently using SI units (config change needed)
 * Confocal can now work from different count sources which are selectable (multichannel support) (config change needed)
 * Voltage range for NI card channels can be set independently for each channel (config change needed)

Config changes:

In order to update to the latest version of qudi one has to apply minor changes to the config file.

Change configuration settings for the ni_card module:

 * Replace "scanner_ao_channels" with "scanner_x_ao", "scanner_y_ao" and "scanner_z_ao".
   
     Example:
     
     scanner_x_ao: '/Dev1/AO0'  
     
     scanner_y_ao: '/Dev1/AO1'
     
     scanner_z_ao: '/Dev1/AO2'
     
     scanner_a_ao: '/Dev1/AO3'
     
   If you do not need the 4th axis, just leave it out.
   
 * You can either specify a voltage range for all axes:
 
   voltage_range:
   
    \- -10
    
    \- 10
    
 * or you have to specify one for each axis:
   
   x_voltage_range:
   
    \- -10
   
    \- 10
   
   y_voltage_range:
   
    \- -10
   
    \- 10
   
   z_voltage_range:
   
    \- 0
   
    \- 10
   
   a_voltage_range:
   
    \- -5
   
    \- 5

 * Change all distances in ni_card to meters; you can use exponential notation. For example:
   
   x_range:
   
    \- -100e-6
    
    \- 100e-6


The hardware file for Tektronix AWG70k series has been changed to use the pyvisa package for more robust and easy communication with the device:

 * The settings "awg_IP_address" and "awg_port" are not used anymore and have to be replaced with "awg_visa_address" and "awg_ip_address". For example:
```
   awg_visa_address: 'TCPIP0::AWG70K-38293801::inst0::INSTR'
   awg_ip_address: '192.168.1.3'
```

The Visa address can be obtained for example by the "Agilent connection expert" application.

## Release 0.6

Released on 25 Nov 2016.
Available at https://github.com/Ulm-IQO/qudi/releases/tag/v0.6 .

Changes/New features:

 * Lots and lots of work leading to working and stable pulsed measurement modules, including
   * Editor for fast analog and digital waveforms and AWG channel configuration
   * Synthesize and upload waveforms to AWGs while respecting AWG limits and channels
   * Pulse extraction from fast counter time trace and flourescence signal extraction
   * Display of results for common measurements
   * Works with Jupyter notebooks
 * Some new documentation
 * Preliminary GUI to show/edit configuration files
 * Massive improvements to fit stability
 * Most interfaces now use abstract base classes
 * Confocal can show last scanned line and move Z while scanning XY
 * Continuous integration support
 * Nuclear spin operations experiment module
 * Spinboxes with scientific notation support
 * Use QtPy to support multiple Qt versions
 * Configuration files now use the YAML file format
 * Cooperative inheritance for modules
 * Logging now based on standard Python logger
 * HighFinesse WSU 30 wave meter support
 * New and consistent colors for plots throughout Qudi
 * PyQt5 compatibility
 * Many fixes to QO and Pi3 FPGA fast counter modules
 * Matplotlib inline plots and completion suport for Jupyter kernel
 * Jupyter kernel for Qudi (including install script)
 * Move project repository from SVN to git and to GitHub
 * New dark color scheme for GUI (modified qdark)
 * Lots of new predefined fitting methods
 * Fit logic can now load fitting methods from python files in a subfolder
 * Reusable fit settings GUI methods
 * Tektronix AWG 70000, 7112 and 5002 support
 * Gated counter logic and GUI modules
 * Magnetic field alignment module for vector magnet and solid state magnet on a 4-axis stage
 * Thorlabs APTmotor support
 * Scan history (Forward/backward) in Confocal
 * Qudi module state save/restore functionality (app_status folder)
 * Automatic loading of configured modules on a remote system
 * UI fixes
 * TSYS_01 temperature sensor support
 * Raspberry Pi PWM support for PID
 * Software PID logic and GUI
 * Fastcomtec 7887 and MCS6 support
 * Picoharp300 support
 * Python script to list qudi modules

## Release 0.5

Released on 30 Dec 2015.
Available at https://qosvn.physik.uni-ulm.de/svn/qudi/tags/release-0.5

Notes about this release are probably missing due to holidays.

 * Two photon counters supported in NI card counter and counter logic

## Release 0.4

Released on 30.10.2015.
Available at https://qosvn.physik.uni-ulm.de/svn/qudi/tags/release-0.4

New features:

 * Tilted scanning
 * ODMR remembers settings
 * ODMR can save raw data
 * Working and tested support for Radiant Dyes flip mirrors
 * support for taking spectra from spectrometer via WinSpec32
 * POI positions are now actually updated when the tracked POI moves
 * remote module support is more robust now
 * fixed a crash when changing confocal color bar while scanning
 * winspec32 spectrometer support
 * configurable settling time at start of optimization scans
 * option for surface-subtraction in the depth optimization scan
 * ALPHA Task interface
 * PRE-ALPHA for pulsed experiments

## Release 0.3

Released on 31.07.2015. Available at https://qosvn.physik.uni-ulm.de/svn/qudi/tags/release-0.3

New features:

 * Manager now includes log and iPython console
 * Manager can load and save the configuration
 * Manager can show active threads and remotely shared modules
 * QuDi remembers which configuration file is loaded
 * QuDi can restart to load new configuration
 * SmiQ R&S 06ATE works for ODMR
 * Dockwidgets in ODMR
 * Laser scanning with a remote wavemeter is now tested and confirmed working
 * Zoom with mouse in Confocal

Additionally, lots of bugs were fixed.

## Release 0.2

Release-0.2 is available since 07.07.2015.
It can be found using: https://qosvn.physik.uni-ulm.de/svn/qudi/tags/release-0.2

New features:

 * New Log style
 * (Manager shows module state)
 * Continues scan xy/depth (loop scan)
 * Rotate confocal images (rotates only the image, not the cursor!!!)
 * POI Manager GUI: restore default widget location (size might not be as default)
 * Cursor and arrow keys: right/left(x-direction) up/down(y-direction) Bild up/Bild down(z-direction); big step size with shift;step size can be changes in the settings
 * Clock time sample shift POI Manager
 * Centiles of colorbars is now working during a scan
 * All save files should now have the same time in the lable
 * duration of periodic optimiser changeable working during period
 * improved explanation in the data file of the Confocal scans
 * Added tooltips to Confocal and Optimiser settings

## Release 0.1

Release-0.1 is the first release of the QuDi software project.
It can be found via SVN Checkout using this URL: https://qosvn.physik.uni-ulm.de/svn/qudi/tags/release-0.1
It is possible to do basic measurements and the following modules are working:

 * Counter
 * Confocal scanning
 * Laser scanning
 * POI managing
 * ODMR

The basics of all these modules are working but there is plenty room for improvement.
At this stage the GUI is still under active development and so users should expect some interface items to change in future releases.
<|MERGE_RESOLUTION|>--- conflicted
+++ resolved
@@ -12,11 +12,9 @@
 * If using the POI manager, the currently selected active POI name will be added to savelogic as 
 global parameter. All saved data files will include this POI name in the header.
 * bug fix to how the flags are set for AWG70k
-<<<<<<< HEAD
 * New POI automatic search tool added. If you click on the 'Auto POIs' tool button, POIs will be 
 automatically added in your scan image. This makes fluorescent emitter selections much faster and
 more accurately.
-=======
 * Replaced the old `pg.PlotWidget` subclass `PlotWidgetModified` with new subclasses 
 `ScanPlotWidget`, `ScanViewBox` (`pg.ViewBox`) and `ScanImageItem` (`pg.ImageItem`) to handle 
 coordinate transformations upon mouse click/drag and zooming internally. Also integrates the 
@@ -29,7 +27,6 @@
 * while sampling a sequence, the ensembles are only sampled if they weren't already sampled before
 * Add `natural_sort` utility function to `core.util.helpers`
 * 
->>>>>>> 7e96d5d1
 
 Config changes:
 
