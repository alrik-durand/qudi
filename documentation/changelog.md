# Changelog {#changelog}

## Pre-release

Changes/New features:

* Added functionality to simultaneously record multiple frequency ranges in the ODMR toolchain 
in case the hardware supports it.
* Cleanup/Improvement/Debug of POI manager (logic and GUI)
* New POI manager tool _POI selector_ which allows adding of new POIs by clicking inside the scan 
image
* Added an optional POI nametag to the POI manager. If you give this property a string value, all 
new POIs will be named after this tag together with a consecutive integer index.
* If using the POI manager, the currently selected active POI name will be added to savelogic as 
global parameter. All saved data files will include this POI name in the header.
* bug fix to how the flags are set for AWG70k
* New POI automatic search tool added. If you click on the 'Auto POIs' tool button, POIs will be 
automatically added in your scan image. This makes fluorescent emitter selections much faster and
more accurately.
* Replaced the old `pg.PlotWidget` subclass `PlotWidgetModified` with new subclasses 
`ScanPlotWidget`, `ScanViewBox` (`pg.ViewBox`) and `ScanImageItem` (`pg.ImageItem`) to handle 
coordinate transformations upon mouse click/drag and zooming internally. Also integrates the 
draggable crosshair into the PlotWidget. This reduces code and improves readability in GUI modules.
* Introduced blink correction filter to confocal and poimanager scan images (toggle in "view" menu). 
Purely for displaying purposes; raw data is not affected by this filter.
* Add `scan_blink_correction` filter to `core.utils.filters`
* exposed the sequencegenerator-functions analyze_sequence and analyze_ensemble to be accessible via pulsedmaster
* analyze functions can be called either with the appropriate objects or with the object name
* while sampling a sequence, the ensembles are only sampled if they weren't already sampled before
* Add `natural_sort` utility function to `core.util.helpers`
* Bug fix to the gated extractor: now all the function parameters are loaded
* Added a hardware file for power supply Keysight E3631A with a process control interface
* Updated powermeter PM100D module to add ProcessInterface and wavelength support
* Added two interfuses for interfaces process value and process control to modify the values based
on an interpolated function
* Changed ProcessInterface and ProcessControlInterface to use underscore case instead of CamelCase
* Added hardware module to interface temperature controller Cryocon 22C
* Added an optional parameter to connectors so that dependencies can be optional
* Made ODMR logic an optional dependency in SpectrumLogic
* Made some changes in the AWG7k file for sorting integers without natural sort
* Removed additional scaling from sampling functions. They now return samples as as expected. 
* Added a joystick interface, logic and hardware module for xinput api
* Added a joystick to confocal logic module, and minimal joystick to optimizer and to poi manager
The entire normalization to pulse generator analog voltage range (Vpp) is done during sampling.
* Introduced support of interface sensitive overloading of interface methods. This resolves 
namespace conflicts within a hardware module inheriting multiple interfaces. See 
_how_to_hardware_with_multiple_interfaces.md_ for detailed documentation.
* Used the new (already existing) helper function _add_trigger in the shipped `predefined_methods`.
* Added more extraction and analysis methods for extraction and/or analysis that is done directly on hardware.
* Improved the jupyter kernel: prints are now printed live and not only after the cell is finished. Also code cleanup.
* Add two different chirp functions to sampling functions and predefined methods
* Adding Ocean optics spectrometer hardware module.
* Removed the method `has_sequence_mode` from the `PulserInterface` 
and rather added a `sequence_option` to the `PulserConstraints`.
In `FORCED` mode the `SequenceGeneratorLogic` will create a default sequence around each stand-alone Ensemble.
The potential sequence_options are: 
  * `NON` (no sequence mode)
  * `OPTIONAL` (sequence mode possible)
  * `FORCED` (only output as sequence possible)
* Added interfuse to correct geometrical aberration on scanner via polynomial transformations
* added the option to do a purely analog ODMR scan.
* Added new GUI, logic, interface and hardware modules to replace the "slow counter" tool in the 
future. The new tools are designed to be able to stream any kind of time series data efficiently 
for multiple analog and digital channels. See example config on how to set up the 
time series/streaming modules (_time_series_gui.py_, _time_series_reader_logic.py_). 
For a drop-in replacement of the obsolete slow counter together with a NI x-series card, 
please use _ni_x_series_in_streamer.py_ as hardware module.
* added multi channel option to process_interface and process_control_interface
* added the option of an additional path for fit methods
* added a hardware file for power supply  Teledyne T3PS3000
* added pulse generator constraints to predefined
* remove debug prints for flags in dummy pulser that were filling up the log
* wider first column for ensemble and sequence editors to see long names and fixing header of first column in table of sequence editor
* Added config option for counter voltage range in hardware class NationalInstrumentsXSeries.
* Saving data in confocal GUI no longer freezes other GUI modules
* Added save_pdf and save_png config options for save_logic
* Added a config option to fastcomtec7887 module to support 7889 model
* Added fastcomec 7887/9 support of dma mode through config option
* Fixed bug in spincore pulseblaster hardware that affected only old models
* Added a netobtain in spincore pulseblaster hardware to speedup remote loading 
* Adding hardware file of HydraHarp 400 from Pico Quant, basing on the 3.0.0.2 version of function library and user manual.
* reworked the QDPlotter to now contain fits and a scalable number of plots. Attention: custom notebooks might break by this change.
* Set proper minimum wavelength value in constraints of Tektronix AWG7k series HW module
* Added a hardware file for fibered optical switch Thorlabs OSW12/22 via SwitchInterface
* Fixed bug affecting interface overloading of Qudi modules
* Added ScienDSpinbox and ScienSpinbox compatibility to mapper
* Added missing metadata in saved raw data file of PulsedMeasurement module
* Update hardware module controlling the cryocon temperature regulator
* Added a hardware file to interface Thorlabs filter wheels via scripts
* Bug fixes to core: made error messages sticky, respecting dependencies when restarting.
* Added a config option to regulate pid logic timestep length
* New SwitchInterface and updated logic plus GUI
* Added biexponential fit function, model and estimator
<<<<<<< HEAD
* Added a hardware file to interface Thorlabs MFF101 flipper via SwitchInterface
=======
* Added a hardware module to interface Minicircuit SPDT switch via SwitchInterface
>>>>>>> c7c3272d
*


Config changes:

* The parameters `additional_predefined_methods_path` and `additional_sampling_functions_path` 
of the `SequenceGeneratorLogic` can now either be a string for a single path 
or a list of strings for multiple paths.
* There is an option for the fit logic, to give an additional path: `additional_fit_methods_path`
* The connectors and file names of the GUI and logic modules of the QDPlotter have been changed.
* QDPlotter now needs a new connection to the fit logic. 
* The tool chain for the switch logic has changed. 
To combine multiple switches one needs to use the `switch_combiner_interfuse` 
instead of multiple connectors in the logic.

## Release 0.10
Released on 14 Mar 2019
Available at https://github.com/Ulm-IQO/qudi/releases/tag/v0.10

Changes/New features:

* Added support for Opal Kelly XEM6310-LX45 devices to HardwareSwitchFpga hardware module.
* Newport CONEX-AGP piezo stage motor module.
* Sequence Generator checks the step constraint and adds and idle block if necessary.
* Save_logic now expands environment variables in the configured data path (e.g. $HOME under Unix or $HOMEPATH under Windows)
* Added command line argument --logdir to specify the path to the logging directory
* Added the keyword "labels" to the "measurement_information" dict container in predefined methods.
This can be used to specify the axis labels for the measurement (excluding units)
* All modules use new connector style where feasible.
* Bug fix for POI manager was losing active POI when moving crosshair in confocal
* Added a how-to-get-started guide to the documentation
* Bug fixes and improvements for the scientific SpinBox introduced in v0.9 
* POI manager keeps POIs as StatusVar across restarts and fixes to distance measurement
* Various stability improvements and minor bug fixes
* Update conda environment to more recent versions of packages
* Fix installation procedure for the conda environment in windows by using powershell in the cmd and catch with that potential exceptions (e.g. if conda environment is not present).
* Added .ico image to make a desktop shortcut on Windows with explanation in the documentation
* Added a how-to-participate guide to the documentation
* Added installation options guide to the documentation
* A lot of smaller fixes to the spectrometer (WinSpec) -> this also modifies the connectors in the default config
* Added fitting to the spectrometer
* Microwave interface passes trigger timing to microwave source, needs hardware module adjustments for not-in-tree modules
* Bug fixes and support for SMD12 laser controller
* For SMIQs added config options to additionally limit frequency and power. Added constraint for SMQ06B model.
* Added live OMDR functionality to only calculate the average signal over a limited amount of scanned lines
* New hardware file for Microwave source - Anritsu MG3691C with SCPI commands has been added.
* **Config Change:** Hardware file for mw_source_anritsu70GHz.py with class MicrowaveAnritsu70GHz was changed to file mw_source_anritsu_MG369x.py with class MicrowaveAnritsuMG369x to make it universal. Also hardware constraints are set per model.
* Lock-In functionality was added to the ODMR counter and implemented for the NI-Card. All other hardware and interfuse with ODMRCounterInterface were updated.
* New hardware file for Microwave source - WindFreak Technologies SynthHDPro 54MHz-13GHz source
* New hardware file for AWG - Keysight M3202A 1GS/s 4-channel PXIe AWG
* Add separate conda environments for windows 7 32bit, windows 7 64bit, and windows 10 64bit. 
* Extend the windows installation procedure of the conda environment for qudi. The conda environments is selected automatically for the correct windows version and the appropriate environment file is taken.
* Rewrite the documentation for required python packages for Qudi and mention instead the installation procedure, how to create manually a python environment for qudi.
* Correct the low level implementation for the PulseBlasterESR-PRO.
* Implement the pulser interface for PulseBlasterESR-PRO devices.
* Implement the switch interface for PulseBlasterESR-PRO devices.
* Add possibility to set instruction delays in the config for PulseBlasterESR-PRO sequence generation.
* Add a copy-paste config option to the docstrings of all current qudi hardware modules.
* Add save logic features to add additional parameters saved with each data file
* **Pulsed 3.0:**\
    _A truckload of changes regarding all pulsed measurement related modules_
    * analyze_sequence now returns all the necessary values to work with sequences.
    * It is now possible to select no or analogue laser channels. In this case, the relevant block element gets marked as laser.
    * Adding the possibility to reliably add flags to sequence steps and making them selectable in the GUI.
    * Bug fix for waveform generation larger than ~2 GSamples
    * Added chirp function to available analog shapes in pulsed measurements
    * Tab order in pulsed measurement GUI is now more useful
    * Added delta plot of alternating sequence in the pulsed analysis window (including errorbars)
    * Bug fix for pulsed extraction window where zooming caused InfiteLines to disappear and a 
    switch in lines caused negative width
    * Bug fix for pulsed measurements with large photon count numbers (`numpy.int32` vs. 
    `numpy.int64`)
    * Pulsed related logic modules have been moved to `<main_dir>/logic/pulsed`
    * Graphical editors for `PulseBlock`, `PulseBlockEnsemble` and `PulseSequence` instance 
    generation are now implemented according to the _Qt_ model/view concept. Several delegates and 
    custom widgets needed by the editors can be found in `<main_dir>/gui/pulsed`. The editors 
    (_QTableView_) and corresponding models (_QAbstractTableModel_) can be found in 
    `pulse_editors.py`.
    * Several GUI tweaks and clean-ups for all tabs of `PulsedMeasurementGui`
    * Removal of several "logic components" from GUI module
    * `SequenceGeneratorLogic` is now fully responsible for controlling the pulse generator hardware.
    `PulsedMeasurementLogic` also has access to the pulse generator but only to start/stop it.
    `samples_write_methods.py` became obsolete and will be removed once all hardware modules 
    implement waveform/sequence generation on their own.
    * The purpose of `PulsedMasterLogic` is now mainly to decouple function calls to 
    `SequenceGeneratorLogic` and `PulsedMeasurementLogic` via signals. Due to the very diverse 
    usage of the pulsed modules in a combination of custom scripts together with the GUI this is 
    a crucial feature to ensure safe threading.
    * Pulser hardware interface has been changed. The pulser hardware module is now fully 
    responsible for waveform and sequence generation on the device. The `SequenceGeneratorLogic` 
    now only calculates the analog and digital samples and hands them over to the hardware module 
    to be written to the device. This makes it more flexible since no in-depth knowledge about the 
    hardware specific memory/file management is needed in the logic making the interface more 
    generic. Makes it easier to create new pulse generator modules as long as the hardware can be 
    abstracted to a waveform/sequence terminology.
    * Adapted pulse generator modules to new pulser interface.
    * Adapted FPGA hardware file to run with new interface.
    * All groups of settings in pulsed logic modules are now represented as dictionaries improving 
    flexibility as well as minimizing necessary code changes when adding new features.
    * Most parameter sets in `PulsedMeasurementLogic` and `SequenceGeneratorLogic` are now 
    properties of the respective module. `PulsedMasterLogic` also provides an interface to all those 
    properties.
    * Dynamic import of pulse analysis and pulse extraction methods now realized through helper 
    class instances held by `PulsedMeasurementLogic`. For detailed information about adding 
    methods, please see `how_to_add_analysis_methods.md` and `how_to_add_extraction_methods.md`
    * Dynamic import of predefined methods now realized through helper class instance held by 
    `SequenceGeneratorLogic`. For detailed information about adding methods, please see 
    `how_to_add_predefined_methods.md`
    * Dynamic import of sampling function definitions (analog waveform shapes) handled by class 
    `SamplingFunctions` and will be refreshed upon activation of `SequenceGeneratorLogic`. For 
    detailed information about adding functions, please see `how_to_add_sampling_functions.md`
    * Alternative plot data will now always be saved if available
    * Automatic setting of parameters in pulsed analysis tab (invoke settings) will only be possible
    for ensembles/sequences generated by predefined methods (instances must have fully populated 
    `measurement_information` dictionary) NOT for ensembles/sequences created or edited by the table
    editors.
    * Each `PulseBlockEnsemble` and `PulseSequence` instance will have a dictionary attribute called
    `sampling_information` which will be populated during waveform/sequence creation. It provides 
    information about the "real life" realization of the waveform/sequence like the actual length of
    each `PulseBlockElement` in integer time bins or the times at which transitions of digital 
    channels occur. It will also contain the set of pulse genrator settings used during sampling 
    (e.g. sample_rate, activation_config etc.).
    When the respective pulser assets (waveforms and sequences) get deleted from the device, this 
    dictionary will be emptied to indicate that the asset has not yet been sampled.
    This will only work if you delete waveforms/sequences on the device via qudi commands or upon a 
    restart of qudi. Hardware assets directly deleted by hand can lead to faulty behaviour of the 
    pulsed measurement modules.
    * Pulse analysis and extraction methods now have read-only access to the entire 
    `PulsedMeasurementLogic` allowing to implement more sophisticated methods that need in-depth 
    information about the running waveform.
    * Predefined methods now have read-only access to the entire `SequenceGeneratorLogic`
    * Pulsed object instances (blocks, ensembles, sequences) are serialized to a directory that can 
    be changed via ConfigOption. Each instance is a separate file so it is easier to manage a large 
    number of instances. In the future these instances need to be saved as StatusVars
    * New dialog box for pulse generator hardware settings. Previously the settings were located 
    directly in a tab of the PulsedMainGUI. Also added voltage settings for digital and analog 
    channels that were missing in the GUI before. 
    * Lots of smaller changes to improve programming flexibility and robustness against users
	* Added a new ungated extraction method ('ungated_gated_conv_deriv') which uses the keys in the 
	  sampling information to convert an ungated timetrace into a gated timetrace which is then 
	  anaylzed with the ungated method 'gated_conv_deriv'. The conversion is based on the rising
	  and falling bins in the laser channel which indicate the positions of the laser pulses in 
	  the ungated trace. For fine-tuning additional delays (for example from AOMs) can be taken 
	  into account. This method speeds up laser extractions from ungated timetraced by a lot.
	* Improved pulsed measurement textfile and plot layout for saved data
    * Added buttons to delete all saved PulseBlock/PulseBlockEnsemble/PulseSequence objects at once.
    * Introduced separate fit tools for each of the two plots in the pulsed analysis tab
    * Automatically clears fit data when changing the alternative plot type or starting a new 
      measurement.

Config changes:
* **All** pulsed related logic module paths need to be changed because they have been moved in the logic
subfolder "pulsed". As an example instead of
    ```
    module.Class: 'pulsed_master_logic.PulsedMasterLogic'
    ```
    it should be now
    ```
    module.Class: 'pulsed.pulsed_master_logic.PulsedMasterLogic'
    ```
* `PulseExtractionLogic` and `PulseAnalysisLogic` are no qudi logic modules anymore and must be 
removed from the config. Also remember to remove them from the "connect" section of all other 
modules (probably just `PulsedMeasurementLogic`).

* The connection to `SaveLogic` has been removed from `PulsedMeasurementGui` and thus needs to be 
removed from the "connect" section in the config. So the GUI entry in the config should look 
somewhat like:
    ```
    pulsedmeasurement:
        module.Class: 'pulsed.pulsed_maingui.PulsedMeasurementGui'
        connect:
            pulsedmasterlogic: 'pulsedmasterlogic'
    ```
    
* The connectors and ConfigOptions for `SequenceGeneratorLogic` have changed. The new config should 
look somewhat like:
    ```
    sequencegeneratorlogic:
        module.Class: 'pulsed.sequence_generator_logic.SequenceGeneratorLogic'
        assets_storage_path: 'C:/Users/username/saved_pulsed_assets'  # optional
        additional_predefined_methods_path: 'C:\\Custom_dir'  # optional
        additional_sampling_functions_path: 'C:\\Custom_dir'  # optional
        connect:
            pulsegenerator: 'mydummypulser'
    ```
    Essentially "additional_predefined_methods_path" and "additional_sampling_functions_path" only 
    need to be specified when you want to import sampling functions or predefined methods from an 
    additional directory other than the default directories situated in qudi.logic.pulsed.
    "assets_storage_path" is the directory where the object instances for blocks, ensembles and 
    sequences are saved to. If not specified this directory will default to a subfolder in the home 
    directory.

* The connectors and ConfigOptions for `PulsedMeasurementLogic` have changed. The new config should 
look somewhat like:
    ```
    pulsedmeasurementlogic:
        module.Class: 'pulsed.pulsed_measurement_logic.PulsedMeasurementLogic'
        raw_data_save_type: 'text'  # optional
        additional_extraction_path: 'C:\\Custom_dir'  # optional
        additional_analysis_path: 'C:\\Custom_dir'  # optional
        connect:
            fastcounter: 'mydummyfastcounter'
            pulsegenerator: 'mydummypulser'
            fitlogic: 'fitlogic'
            savelogic: 'savelogic'
            microwave: 'microwave_dummy'
    ```
    Essentially "additional_extraction_path" and "additional_analysis_path" only need to be 
    specified when you want to import sampling functions or predefined methods from an additional 
    directory other than the default directories situated in qudi.logic.pulsed.
* The fitting has been added to the spectrometer logic module. You need to connect the FitLogic to 
the SpectrometerLogic module like:
    ```
    spectrumlogic: 
    module.Class: 'spectrum.SpectrumLogic' 
    connect: 
        spectrometer: 'myspectrometer' 
        savelogic: 'savelogic' 
        odmrlogic: 'odmrlogic' 
        fitlogic: 'fitlogic'
    ```

* Tektronix 7000 series is now in file `tektronix_awg7k.py` and class `AWG7k`.
 Use that instead of `tektronix_awg7122c.py` and change the configuration like this:
    ```
    pulser_awg7000:
        module.Class: 'awg.tektronix_awg7k.AWG7k'
        awg_visa_address: 'TCPIP::10.42.0.211::INSTR'
        awg_ip_address: '10.42.0.211'
        timeout: 60

   ```
   
## Release 0.9
Released on 6 Mar 2018
Available at https://github.com/Ulm-IQO/qudi/releases/tag/v0.9

Changes/New features:

* Huge amount of small and medium sized bug fixes and usability/stability improvements
* Replaced scientific SpinBoxes with a new implementation that is more powerful and does not use pyqtgraph
* Fixed Python crash upon closing qudi which was related to saving images with matplotlib (Windows)
* Added hardware module to control _Coherent OBIS_ lasers
* Manager GUI now properly reflects the state of each module
* Full multichannel support for slow counting / confocal / ODMR
* Moved to fysom v2.1.4
* Module base classes now nest fysom state machine in `module_state` instead of subclassing it. The current state is accessible via `module_state.current` or `module_state()`
* Changed the sampling algorithm for waveforms. Formerly each `PulseBlockElement` was sampled to match the specified length as closely as possible. Now the ideal time on which a transition between elements should occur is matched to a global quantized timeline. The sampled waveform length will now not deviate more than one timebin from the ideal length. However ideally identical elements can slightly vary (1 bin) in length throughout the entire waveform. This should lead in general to better results since the overall definition of the waveform is more closely matched to a quantized timeline
* Commonly used parameters in pulsed measurements are now shared for all predefined methods (less input widgets / clean UI). Each `generate_*` method still needs all parameters but input widgets are reused by name. Available names are:
  ```
  ['mw_channel', 
   'gate_count_channel', 
   'sync_trig_channel', 
   'mw_amp', 
   'mw_freq', 
   'channel_amp', 
   'delay_length', 
   'wait_time', 
   'laser_length', 
   'rabi_period']
  ```
* Generalized APT motor stages class (multi-axis support via config)
* Simple digital channel based switch on/off capability added to `hardware/ni_card.py`
* _National Instruments X series_ card hardware module renamed from `ni_card.py` to `national_instruments_x_series.py`
* `qudikernel.py` moved to core
* Listening address and port of qudi can now be changed in config (default: localhost)
* Analog signal input (for PDMR measurements) now supported for slow counter/confocal/ODMR (see config changes)
* Use of rpyc became optional (does not need to be installed if no remote module capability is needed)
* Mayor cleanup/overhaul of the `microwave_interface.py` and adaption of all affected modules (hardware/logic)



Config changes:
 * New remote server declaration (old one working but deprecated):
  ```
  [global]
  module_server:
      address: ''
      port: 12345
      certfile: 'filename.cert'
      keyfile: 'filename.key'
  ```

 * New full example config for `national_instruments_x_series.py`:
 ```
 mynicard:
     module.Class: 'national_instruments_x_series.NationalInstrumentsXSeries'
     clock_channel: '/Dev1/Ctr0'
     scanner_clock_channel: '/Dev1/Ctr2'
     photon_sources:
         - '/Dev1/PFI8'
         - '/Dev1/PFI9'
     counter_channels:
         - '/Dev1/Ctr1'
     counter_ai_channels:  # optional
         - '/Dev1/AI1'
     scanner_counter_channels:
         - '/Dev1/Ctr3'
     scanner_ai_channels:  # optional
         - '/Dev1/AI0'
     scanner_ao_channels:
         - '/Dev1/AO0'
         - '/Dev1/AO1'
         - '/Dev1/AO2'
         - '/Dev1/AO3'
     scanner_position_ranges:
         - [0e-6, 200e-6]
         - [0e-6, 200e-6]
         - [-100e-6, 100e-6]
         - [-10, 10]
     scanner_voltage_ranges:
         - [-10, 10]
         - [-10, 10]
         - [-10, 10]
         - [-10, 10]
     default_samples_number: 10
     default_clock_frequency: 100
     default_scanner_clock_frequency: 100
     gate_in_channel: '/Dev1/PFI9'
     counting_edge_rising: True
     odmr_trigger_channel: '/Dev1/PFI15'
 ```

## Release 0.8

Released on 2 Mar 2017.
Available at https://github.com/Ulm-IQO/qudi/releases/tag/v0.8

Caution: fits need to be configured in the respective settings dialog and
may not include printed results or may be just broken.
If you find a defective fit, consider fixing it and submitting a pull request.

Changes/New features:

 * The Qudi paper was published: http://doi.org/10.1016/j.softx.2017.02.001
 * Move everything to Qt5 only (no more Qt4 support) and pyqtgraph 0.10.0
 * Re-usable/configurable fit GUI components
 * Scienific notation input for PID GUI
 * Support for [Extensions](@ref extensions) (out-of-tree modules) 
 * Removed the fysom event parameter (usually called e) from on_activae and on_deactivate functions
 * Swabian Instruments TimeTagger / PulseStreamer hardware modules
 * Much faster savelogic
 * Remove 'Out' connectors, connection is now by module name only
 * Pulse analysis supports multiple methods
 * Predefined pulse sequences can now be imported from a custom path 
 (in addition to /logic/predefined_methods)
 * Module loading and unloading now definitely happens in the correct order
 * Locked modules are only deactivated after prompting the user

Config changes:
 * New optional parameter "additional_methods_dir" for SequenceGeneratorLogic
 * No more 'Out' connectors:

 Old style, produces lots of warnings:
 
 logic:
    counter:
        module.Class: 'counter_logic.CounterLogic'
        connect:
            counter1: 'mynicard.counter'
            savelogic: 'savelogic.savelogic'
    save:
        module.Class: 'save_logic.SaveLogic'
        win_data_directory: 'C:/Data'
        unix_data_directory: 'Data/'

 New style:
 
 logic:
    counter:
        module.Class: 'counter_logic.CounterLogic'
        connect:
            counter1: 'mynicard'
            savelogic: 'save'
    save:
        module.Class: 'save_logic.SaveLogic'
        win_data_directory: 'C:/Data'
        unix_data_directory: 'Data/'


## Release 0.7

Released on 01 Feb 2017.
Available at https://github.com/Ulm-IQO/qudi/releases/tag/v0.7 .

Changes/New features:

 * Overhaul of most used hardware modules, including
   * Error codes and failed hardware calls are caught and passed up to the logic
   * Updates of methods documentation in hardware modules and corresponding interfaces
 * Logic modules are now listening to the hardware return values and react accordingly
 * Introduction of update signals in most logic and GUI modules to ensure coherency of logic and GUI module information. So upon changing something in the GUI this module will emit an update signal which is connected to the logic module. The same works vice-versa if a script or something is changing values in logic modules.
 * Stability improvements to pulsed measurement analysis toolchain (pulse_extraction_logic and pulse_analysis_logic)
 * Changed SpinBoxes in pulsed_maingui BlockEditor, EnsembleOrganizer and SequenceOrganizer to scientific SpinBoxes enabling scientific number format and unit prefix input
 * Pulsed measurement data is saved properly now. Scientific number format was introduced to avoid problems with too few digits
 * Better pulsed_master_logic structure that allows now also for direct waveform/sequence generation on pulse generator devices (without writing files)
 * Heaps of changes/improvements regarding fitting in qudi. Big parts of fit_logic have been rewritten. It may be necessary to adapt custom scripts using fits
 * Confocal is now consequently using SI units (config change needed)
 * Confocal can now work from different count sources which are selectable (multichannel support) (config change needed)
 * Voltage range for NI card channels can be set independently for each channel (config change needed)

Config changes:

In order to update to the latest version of qudi one has to apply minor changes to the config file.

Change configuration settings for the ni_card module:

 * Replace "scanner_ao_channels" with "scanner_x_ao", "scanner_y_ao" and "scanner_z_ao".
   
     Example:
     
     scanner_x_ao: '/Dev1/AO0'  
     
     scanner_y_ao: '/Dev1/AO1'
     
     scanner_z_ao: '/Dev1/AO2'
     
     scanner_a_ao: '/Dev1/AO3'
     
   If you do not need the 4th axis, just leave it out.
   
 * You can either specify a voltage range for all axes:
 
   voltage_range:
   
    \- -10
    
    \- 10
    
 * or you have to specify one for each axis:
   
   x_voltage_range:
   
    \- -10
   
    \- 10
   
   y_voltage_range:
   
    \- -10
   
    \- 10
   
   z_voltage_range:
   
    \- 0
   
    \- 10
   
   a_voltage_range:
   
    \- -5
   
    \- 5

 * Change all distances in ni_card to meters; you can use exponential notation. For example:
   
   x_range:
   
    \- -100e-6
    
    \- 100e-6


The hardware file for Tektronix AWG70k series has been changed to use the pyvisa package for more robust and easy communication with the device:

 * The settings "awg_IP_address" and "awg_port" are not used anymore and have to be replaced with "awg_visa_address" and "awg_ip_address". For example:
```
   awg_visa_address: 'TCPIP0::AWG70K-38293801::inst0::INSTR'
   awg_ip_address: '192.168.1.3'
```

The Visa address can be obtained for example by the "Agilent connection expert" application.

## Release 0.6

Released on 25 Nov 2016.
Available at https://github.com/Ulm-IQO/qudi/releases/tag/v0.6 .

Changes/New features:

 * Lots and lots of work leading to working and stable pulsed measurement modules, including
   * Editor for fast analog and digital waveforms and AWG channel configuration
   * Synthesize and upload waveforms to AWGs while respecting AWG limits and channels
   * Pulse extraction from fast counter time trace and flourescence signal extraction
   * Display of results for common measurements
   * Works with Jupyter notebooks
 * Some new documentation
 * Preliminary GUI to show/edit configuration files
 * Massive improvements to fit stability
 * Most interfaces now use abstract base classes
 * Confocal can show last scanned line and move Z while scanning XY
 * Continuous integration support
 * Nuclear spin operations experiment module
 * Spinboxes with scientific notation support
 * Use QtPy to support multiple Qt versions
 * Configuration files now use the YAML file format
 * Cooperative inheritance for modules
 * Logging now based on standard Python logger
 * HighFinesse WSU 30 wave meter support
 * New and consistent colors for plots throughout Qudi
 * PyQt5 compatibility
 * Many fixes to QO and Pi3 FPGA fast counter modules
 * Matplotlib inline plots and completion suport for Jupyter kernel
 * Jupyter kernel for Qudi (including install script)
 * Move project repository from SVN to git and to GitHub
 * New dark color scheme for GUI (modified qdark)
 * Lots of new predefined fitting methods
 * Fit logic can now load fitting methods from python files in a subfolder
 * Reusable fit settings GUI methods
 * Tektronix AWG 70000, 7112 and 5002 support
 * Gated counter logic and GUI modules
 * Magnetic field alignment module for vector magnet and solid state magnet on a 4-axis stage
 * Thorlabs APTmotor support
 * Scan history (Forward/backward) in Confocal
 * Qudi module state save/restore functionality (app_status folder)
 * Automatic loading of configured modules on a remote system
 * UI fixes
 * TSYS_01 temperature sensor support
 * Raspberry Pi PWM support for PID
 * Software PID logic and GUI
 * Fastcomtec 7887 and MCS6 support
 * Picoharp300 support
 * Python script to list qudi modules

## Release 0.5

Released on 30 Dec 2015.
Available at https://qosvn.physik.uni-ulm.de/svn/qudi/tags/release-0.5

Notes about this release are probably missing due to holidays.

 * Two photon counters supported in NI card counter and counter logic

## Release 0.4

Released on 30.10.2015.
Available at https://qosvn.physik.uni-ulm.de/svn/qudi/tags/release-0.4

New features:

 * Tilted scanning
 * ODMR remembers settings
 * ODMR can save raw data
 * Working and tested support for Radiant Dyes flip mirrors
 * support for taking spectra from spectrometer via WinSpec32
 * POI positions are now actually updated when the tracked POI moves
 * remote module support is more robust now
 * fixed a crash when changing confocal color bar while scanning
 * winspec32 spectrometer support
 * configurable settling time at start of optimization scans
 * option for surface-subtraction in the depth optimization scan
 * ALPHA Task interface
 * PRE-ALPHA for pulsed experiments

## Release 0.3

Released on 31.07.2015. Available at https://qosvn.physik.uni-ulm.de/svn/qudi/tags/release-0.3

New features:

 * Manager now includes log and iPython console
 * Manager can load and save the configuration
 * Manager can show active threads and remotely shared modules
 * QuDi remembers which configuration file is loaded
 * QuDi can restart to load new configuration
 * SmiQ R&S 06ATE works for ODMR
 * Dockwidgets in ODMR
 * Laser scanning with a remote wavemeter is now tested and confirmed working
 * Zoom with mouse in Confocal

Additionally, lots of bugs were fixed.

## Release 0.2

Release-0.2 is available since 07.07.2015.
It can be found using: https://qosvn.physik.uni-ulm.de/svn/qudi/tags/release-0.2

New features:

 * New Log style
 * (Manager shows module state)
 * Continues scan xy/depth (loop scan)
 * Rotate confocal images (rotates only the image, not the cursor!!!)
 * POI Manager GUI: restore default widget location (size might not be as default)
 * Cursor and arrow keys: right/left(x-direction) up/down(y-direction) Bild up/Bild down(z-direction); big step size with shift;step size can be changes in the settings
 * Clock time sample shift POI Manager
 * Centiles of colorbars is now working during a scan
 * All save files should now have the same time in the lable
 * duration of periodic optimiser changeable working during period
 * improved explanation in the data file of the Confocal scans
 * Added tooltips to Confocal and Optimiser settings

## Release 0.1

Release-0.1 is the first release of the QuDi software project.
It can be found via SVN Checkout using this URL: https://qosvn.physik.uni-ulm.de/svn/qudi/tags/release-0.1
It is possible to do basic measurements and the following modules are working:

 * Counter
 * Confocal scanning
 * Laser scanning
 * POI managing
 * ODMR

The basics of all these modules are working but there is plenty room for improvement.
At this stage the GUI is still under active development and so users should expect some interface items to change in future releases.
<|MERGE_RESOLUTION|>--- conflicted
+++ resolved
@@ -91,11 +91,9 @@
 * Added a config option to regulate pid logic timestep length
 * New SwitchInterface and updated logic plus GUI
 * Added biexponential fit function, model and estimator
-<<<<<<< HEAD
+* Added a hardware module to interface Minicircuit SPDT switch via SwitchInterface
+*
 * Added a hardware file to interface Thorlabs MFF101 flipper via SwitchInterface
-=======
-* Added a hardware module to interface Minicircuit SPDT switch via SwitchInterface
->>>>>>> c7c3272d
 *
 
 
