# Changelog {#changelog}

## Pre-release

Changes/New features:

* Cleanup/Improvement/Debug of POI manager (logic and GUI)
* New POI manager tool _POI selector_ which allows adding of new POIs by clicking inside the scan 
image
* Added an optional POI nametag to the POI manager. If you give this property a string value, all 
new POIs will be named after this tag together with a consecutive integer index.
* If using the POI manager, the currently selected active POI name will be added to savelogic as 
global parameter. All saved data files will include this POI name in the header.
* bug fix to how the flags are set for AWG70k
* New POI automatic search tool added. If you click on the 'Auto POIs' tool button, POIs will be 
automatically added in your scan image. This makes fluorescent emitter selections much faster and
more accurately.
* Replaced the old `pg.PlotWidget` subclass `PlotWidgetModified` with new subclasses 
`ScanPlotWidget`, `ScanViewBox` (`pg.ViewBox`) and `ScanImageItem` (`pg.ImageItem`) to handle 
coordinate transformations upon mouse click/drag and zooming internally. Also integrates the 
draggable crosshair into the PlotWidget. This reduces code and improves readability in GUI modules.
* Introduced blink correction filter to confocal and poimanager scan images (toggle in "view" menu). 
Purely for displaying purposes; raw data is not affected by this filter.
* Add `scan_blink_correction` filter to `core.utils.filters`
* exposed the sequencegenerator-functions analyze_sequence and analyze_ensemble to be accessible via pulsedmaster
* analyze functions can be called either with the appropriate objects or with the object name
* while sampling a sequence, the ensembles are only sampled if they weren't already sampled before
* Add `natural_sort` utility function to `core.util.helpers`
* Bug fix to the gated extractor: now all the function parameters are loaded
* Added a hardware file for power supply Keysight E3631A with a process control interface
* Updated powermeter PM100D module to add ProcessInterface and wavelength support
* Added two interfuses for interfaces process value and process control to modify the values based
on an interpolated function
* Changed ProcessInterface and ProcessControlInterface to use underscore case instead of CamelCase
* Added hardware module to interface temperature controller Cryocon 22C
* Added an optional parameter to connectors so that dependencies can be optional
* Made ODMR logic an optional dependency in SpectrumLogic
* Made some changes in the AWG7k file for sorting integers without natural sort
* Removed additional scaling from sampling functions. They now return samples as as expected. 
The entire normalization to pulse generator analog voltage range (Vpp) is done during sampling.
<<<<<<< HEAD
* Fixed refocus task
* Added tracking task
* Added pulsed acquisition task
=======
* Introduced support of interface sensitive overloading of interface methods. This resolves 
namespace conflicts within a hardware module inheriting multiple interfaces. See 
_how_to_hardware_with_multiple_interfaces.md_ for detailed documentation.
* Used the new (already existing) helper function _add_trigger in the shipped `predefined_methods`.
* Added more extraction and analysis methods for extraction and/or analysis that is done directly on hardware.
* Improved the jupyter kernel: prints are now printed live and not only after the cell is finished. Also code cleanup.
* Adding Ocean optics spectrometer hardware module.
* Removed the method `has_sequence_mode` from the `PulserInterface` 
and rather added a `sequence_option` to the `PulserConstraints`.
In `FORCED` mode the `SequenceGeneratorLogic` will create a default sequence around each stand-alone Ensemble.
The potential sequence_options are: 
  * `NON` (no sequence mode)
  * `OPTIONAL` (sequence mode possible)
  * `FORCED` (only output as sequence possible)
* Added interfuse to correct geometrical aberration on scanner via polynomial transformations
* added the option to do a purely analog ODMR scan.
* added multi channel option to process_interface and process_control_interface
* added the option of an additional path for fit methods
* 
>>>>>>> 6300b5af


Config changes:

* The parameters `additional_predefined_methods_path` and `additional_sampling_functions_path` 
of the `SequenceGeneratorLogic` can now either be a string for a single path 
or a list of strings for multiple paths.
* There is an option for the fit logic, to give an additional path: `additional_fit_methods_path`  

## Release 0.10
Released on 14 Mar 2019
Available at https://github.com/Ulm-IQO/qudi/releases/tag/v0.10

Changes/New features:

* Added support for Opal Kelly XEM6310-LX45 devices to HardwareSwitchFpga hardware module.
* Newport CONEX-AGP piezo stage motor module.
* Sequence Generator checks the step constraint and adds and idle block if necessary.
* Save_logic now expands environment variables in the configured data path (e.g. $HOME under Unix or $HOMEPATH under Windows)
* Added command line argument --logdir to specify the path to the logging directory
* Added the keyword "labels" to the "measurement_information" dict container in predefined methods.
This can be used to specify the axis labels for the measurement (excluding units)
* All modules use new connector style where feasible.
* Bug fix for POI manager was losing active POI when moving crosshair in confocal
* Added a how-to-get-started guide to the documentation
* Bug fixes and improvements for the scientific SpinBox introduced in v0.9 
* POI manager keeps POIs as StatusVar across restarts and fixes to distance measurement
* Various stability improvements and minor bug fixes
* Update conda environment to more recent versions of packages
* Fix installation procedure for the conda environment in windows by using powershell in the cmd and catch with that potential exceptions (e.g. if conda environment is not present).
* Added .ico image to make a desktop shortcut on Windows with explanation in the documentation
* Added a how-to-participate guide to the documentation
* Added installation options guide to the documentation
* A lot of smaller fixes to the spectrometer (WinSpec) -> this also modifies the connectors in the default config
* Added fitting to the spectrometer
* Microwave interface passes trigger timing to microwave source, needs hardware module adjustments for not-in-tree modules
* Bug fixes and support for SMD12 laser controller
* For SMIQs added config options to additionally limit frequency and power. Added constraint for SMQ06B model.
* Added live OMDR functionality to only calculate the average signal over a limited amount of scanned lines
* New hardware file for Microwave source - Anritsu MG3691C with SCPI commands has been added.
* **Config Change:** Hardware file for mw_source_anritsu70GHz.py with class MicrowaveAnritsu70GHz was changed to file mw_source_anritsu_MG369x.py with class MicrowaveAnritsuMG369x to make it universal. Also hardware constraints are set per model.
* Lock-In functionality was added to the ODMR counter and implemented for the NI-Card. All other hardware and interfuse with ODMRCounterInterface were updated.
* New hardware file for Microwave source - WindFreak Technologies SynthHDPro 54MHz-13GHz source
* New hardware file for AWG - Keysight M3202A 1GS/s 4-channel PXIe AWG
* Add separate conda environments for windows 7 32bit, windows 7 64bit, and windows 10 64bit. 
* Extend the windows installation procedure of the conda environment for qudi. The conda environments is selected automatically for the correct windows version and the appropriate environment file is taken.
* Rewrite the documentation for required python packages for Qudi and mention instead the installation procedure, how to create manually a python environment for qudi.
* Correct the low level implementation for the PulseBlasterESR-PRO.
* Implement the pulser interface for PulseBlasterESR-PRO devices.
* Implement the switch interface for PulseBlasterESR-PRO devices.
* Add possibility to set instruction delays in the config for PulseBlasterESR-PRO sequence generation.
* Add a copy-paste config option to the docstrings of all current qudi hardware modules.
* Add save logic features to add additional parameters saved with each data file
* **Pulsed 3.0:**\
    _A truckload of changes regarding all pulsed measurement related modules_
    * analyze_sequence now returns all the necessary values to work with sequences.
    * It is now possible to select no or analogue laser channels. In this case, the relevant block element gets marked as laser.
    * Adding the possibility to reliably add flags to sequence steps and making them selectable in the GUI.
    * Bug fix for waveform generation larger than ~2 GSamples
    * Added chirp function to available analog shapes in pulsed measurements
    * Tab order in pulsed measurement GUI is now more useful
    * Added delta plot of alternating sequence in the pulsed analysis window (including errorbars)
    * Bug fix for pulsed extraction window where zooming caused InfiteLines to disappear and a 
    switch in lines caused negative width
    * Bug fix for pulsed measurements with large photon count numbers (`numpy.int32` vs. 
    `numpy.int64`)
    * Pulsed related logic modules have been moved to `<main_dir>/logic/pulsed`
    * Graphical editors for `PulseBlock`, `PulseBlockEnsemble` and `PulseSequence` instance 
    generation are now implemented according to the _Qt_ model/view concept. Several delegates and 
    custom widgets needed by the editors can be found in `<main_dir>/gui/pulsed`. The editors 
    (_QTableView_) and corresponding models (_QAbstractTableModel_) can be found in 
    `pulse_editors.py`.
    * Several GUI tweaks and clean-ups for all tabs of `PulsedMeasurementGui`
    * Removal of several "logic components" from GUI module
    * `SequenceGeneratorLogic` is now fully responsible for controlling the pulse generator hardware.
    `PulsedMeasurementLogic` also has access to the pulse generator but only to start/stop it.
    `samples_write_methods.py` became obsolete and will be removed once all hardware modules 
    implement waveform/sequence generation on their own.
    * The purpose of `PulsedMasterLogic` is now mainly to decouple function calls to 
    `SequenceGeneratorLogic` and `PulsedMeasurementLogic` via signals. Due to the very diverse 
    usage of the pulsed modules in a combination of custom scripts together with the GUI this is 
    a crucial feature to ensure safe threading.
    * Pulser hardware interface has been changed. The pulser hardware module is now fully 
    responsible for waveform and sequence generation on the device. The `SequenceGeneratorLogic` 
    now only calculates the analog and digital samples and hands them over to the hardware module 
    to be written to the device. This makes it more flexible since no in-depth knowledge about the 
    hardware specific memory/file management is needed in the logic making the interface more 
    generic. Makes it easier to create new pulse generator modules as long as the hardware can be 
    abstracted to a waveform/sequence terminology.
    * Adapted pulse generator modules to new pulser interface.
    * Adapted FPGA hardware file to run with new interface.
    * All groups of settings in pulsed logic modules are now represented as dictionaries improving 
    flexibility as well as minimizing necessary code changes when adding new features.
    * Most parameter sets in `PulsedMeasurementLogic` and `SequenceGeneratorLogic` are now 
    properties of the respective module. `PulsedMasterLogic` also provides an interface to all those 
    properties.
    * Dynamic import of pulse analysis and pulse extraction methods now realized through helper 
    class instances held by `PulsedMeasurementLogic`. For detailed information about adding 
    methods, please see `how_to_add_analysis_methods.md` and `how_to_add_extraction_methods.md`
    * Dynamic import of predefined methods now realized through helper class instance held by 
    `SequenceGeneratorLogic`. For detailed information about adding methods, please see 
    `how_to_add_predefined_methods.md`
    * Dynamic import of sampling function definitions (analog waveform shapes) handled by class 
    `SamplingFunctions` and will be refreshed upon activation of `SequenceGeneratorLogic`. For 
    detailed information about adding functions, please see `how_to_add_sampling_functions.md`
    * Alternative plot data will now always be saved if available
    * Automatic setting of parameters in pulsed analysis tab (invoke settings) will only be possible
    for ensembles/sequences generated by predefined methods (instances must have fully populated 
    `measurement_information` dictionary) NOT for ensembles/sequences created or edited by the table
    editors.
    * Each `PulseBlockEnsemble` and `PulseSequence` instance will have a dictionary attribute called
    `sampling_information` which will be populated during waveform/sequence creation. It provides 
    information about the "real life" realization of the waveform/sequence like the actual length of
    each `PulseBlockElement` in integer time bins or the times at which transitions of digital 
    channels occur. It will also contain the set of pulse genrator settings used during sampling 
    (e.g. sample_rate, activation_config etc.).
    When the respective pulser assets (waveforms and sequences) get deleted from the device, this 
    dictionary will be emptied to indicate that the asset has not yet been sampled.
    This will only work if you delete waveforms/sequences on the device via qudi commands or upon a 
    restart of qudi. Hardware assets directly deleted by hand can lead to faulty behaviour of the 
    pulsed measurement modules.
    * Pulse analysis and extraction methods now have read-only access to the entire 
    `PulsedMeasurementLogic` allowing to implement more sophisticated methods that need in-depth 
    information about the running waveform.
    * Predefined methods now have read-only access to the entire `SequenceGeneratorLogic`
    * Pulsed object instances (blocks, ensembles, sequences) are serialized to a directory that can 
    be changed via ConfigOption. Each instance is a separate file so it is easier to manage a large 
    number of instances. In the future these instances need to be saved as StatusVars
    * New dialog box for pulse generator hardware settings. Previously the settings were located 
    directly in a tab of the PulsedMainGUI. Also added voltage settings for digital and analog 
    channels that were missing in the GUI before. 
    * Lots of smaller changes to improve programming flexibility and robustness against users
	* Added a new ungated extraction method ('ungated_gated_conv_deriv') which uses the keys in the 
	  sampling information to convert an ungated timetrace into a gated timetrace which is then 
	  anaylzed with the ungated method 'gated_conv_deriv'. The conversion is based on the rising
	  and falling bins in the laser channel which indicate the positions of the laser pulses in 
	  the ungated trace. For fine-tuning additional delays (for example from AOMs) can be taken 
	  into account. This method speeds up laser extractions from ungated timetraced by a lot.
	* Improved pulsed measurement textfile and plot layout for saved data
    * Added buttons to delete all saved PulseBlock/PulseBlockEnsemble/PulseSequence objects at once.
    * Introduced separate fit tools for each of the two plots in the pulsed analysis tab
    * Automatically clears fit data when changing the alternative plot type or starting a new 
      measurement.

Config changes:
* **All** pulsed related logic module paths need to be changed because they have been moved in the logic
subfolder "pulsed". As an example instead of
    ```
    module.Class: 'pulsed_master_logic.PulsedMasterLogic'
    ```
    it should be now
    ```
    module.Class: 'pulsed.pulsed_master_logic.PulsedMasterLogic'
    ```
* `PulseExtractionLogic` and `PulseAnalysisLogic` are no qudi logic modules anymore and must be 
removed from the config. Also remember to remove them from the "connect" section of all other 
modules (probably just `PulsedMeasurementLogic`).

* The connection to `SaveLogic` has been removed from `PulsedMeasurementGui` and thus needs to be 
removed from the "connect" section in the config. So the GUI entry in the config should look 
somewhat like:
    ```
    pulsedmeasurement:
        module.Class: 'pulsed.pulsed_maingui.PulsedMeasurementGui'
        connect:
            pulsedmasterlogic: 'pulsedmasterlogic'
    ```
    
* The connectors and ConfigOptions for `SequenceGeneratorLogic` have changed. The new config should 
look somewhat like:
    ```
    sequencegeneratorlogic:
        module.Class: 'pulsed.sequence_generator_logic.SequenceGeneratorLogic'
        assets_storage_path: 'C:/Users/username/saved_pulsed_assets'  # optional
        additional_predefined_methods_path: 'C:\\Custom_dir'  # optional
        additional_sampling_functions_path: 'C:\\Custom_dir'  # optional
        connect:
            pulsegenerator: 'mydummypulser'
    ```
    Essentially "additional_predefined_methods_path" and "additional_sampling_functions_path" only 
    need to be specified when you want to import sampling functions or predefined methods from an 
    additional directory other than the default directories situated in qudi.logic.pulsed.
    "assets_storage_path" is the directory where the object instances for blocks, ensembles and 
    sequences are saved to. If not specified this directory will default to a subfolder in the home 
    directory.

* The connectors and ConfigOptions for `PulsedMeasurementLogic` have changed. The new config should 
look somewhat like:
    ```
    pulsedmeasurementlogic:
        module.Class: 'pulsed.pulsed_measurement_logic.PulsedMeasurementLogic'
        raw_data_save_type: 'text'  # optional
        additional_extraction_path: 'C:\\Custom_dir'  # optional
        additional_analysis_path: 'C:\\Custom_dir'  # optional
        connect:
            fastcounter: 'mydummyfastcounter'
            pulsegenerator: 'mydummypulser'
            fitlogic: 'fitlogic'
            savelogic: 'savelogic'
            microwave: 'microwave_dummy'
    ```
    Essentially "additional_extraction_path" and "additional_analysis_path" only need to be 
    specified when you want to import sampling functions or predefined methods from an additional 
    directory other than the default directories situated in qudi.logic.pulsed.
* The fitting has been added to the spectrometer logic module. You need to connect the FitLogic to 
the SpectrometerLogic module like:
    ```
    spectrumlogic: 
    module.Class: 'spectrum.SpectrumLogic' 
    connect: 
        spectrometer: 'myspectrometer' 
        savelogic: 'savelogic' 
        odmrlogic: 'odmrlogic' 
        fitlogic: 'fitlogic'
    ```

* Tektronix 7000 series is now in file `tektronix_awg7k.py` and class `AWG7k`.
 Use that instead of `tektronix_awg7122c.py` and change the configuration like this:
    ```
    pulser_awg7000:
        module.Class: 'awg.tektronix_awg7k.AWG7k'
        awg_visa_address: 'TCPIP::10.42.0.211::INSTR'
        awg_ip_address: '10.42.0.211'
        timeout: 60

   ```
   
## Release 0.9
Released on 6 Mar 2018
Available at https://github.com/Ulm-IQO/qudi/releases/tag/v0.9

Changes/New features:

* Huge amount of small and medium sized bug fixes and usability/stability improvements
* Replaced scientific SpinBoxes with a new implementation that is more powerful and does not use pyqtgraph
* Fixed Python crash upon closing qudi which was related to saving images with matplotlib (Windows)
* Added hardware module to control _Coherent OBIS_ lasers
* Manager GUI now properly reflects the state of each module
* Full multichannel support for slow counting / confocal / ODMR
* Moved to fysom v2.1.4
* Module base classes now nest fysom state machine in `module_state` instead of subclassing it. The current state is accessible via `module_state.current` or `module_state()`
* Changed the sampling algorithm for waveforms. Formerly each `PulseBlockElement` was sampled to match the specified length as closely as possible. Now the ideal time on which a transition between elements should occur is matched to a global quantized timeline. The sampled waveform length will now not deviate more than one timebin from the ideal length. However ideally identical elements can slightly vary (1 bin) in length throughout the entire waveform. This should lead in general to better results since the overall definition of the waveform is more closely matched to a quantized timeline
* Commonly used parameters in pulsed measurements are now shared for all predefined methods (less input widgets / clean UI). Each `generate_*` method still needs all parameters but input widgets are reused by name. Available names are:
  ```
  ['mw_channel', 
   'gate_count_channel', 
   'sync_trig_channel', 
   'mw_amp', 
   'mw_freq', 
   'channel_amp', 
   'delay_length', 
   'wait_time', 
   'laser_length', 
   'rabi_period']
  ```
* Generalized APT motor stages class (multi-axis support via config)
* Simple digital channel based switch on/off capability added to `hardware/ni_card.py`
* _National Instruments X series_ card hardware module renamed from `ni_card.py` to `national_instruments_x_series.py`
* `qudikernel.py` moved to core
* Listening address and port of qudi can now be changed in config (default: localhost)
* Analog signal input (for PDMR measurements) now supported for slow counter/confocal/ODMR (see config changes)
* Use of rpyc became optional (does not need to be installed if no remote module capability is needed)
* Mayor cleanup/overhaul of the `microwave_interface.py` and adaption of all affected modules (hardware/logic)



Config changes:
 * New remote server declaration (old one working but deprecated):
  ```
  [global]
  module_server:
      address: ''
      port: 12345
      certfile: 'filename.cert'
      keyfile: 'filename.key'
  ```

 * New full example config for `national_instruments_x_series.py`:
 ```
 mynicard:
     module.Class: 'national_instruments_x_series.NationalInstrumentsXSeries'
     clock_channel: '/Dev1/Ctr0'
     scanner_clock_channel: '/Dev1/Ctr2'
     photon_sources:
         - '/Dev1/PFI8'
         - '/Dev1/PFI9'
     counter_channels:
         - '/Dev1/Ctr1'
     counter_ai_channels:  # optional
         - '/Dev1/AI1'
     scanner_counter_channels:
         - '/Dev1/Ctr3'
     scanner_ai_channels:  # optional
         - '/Dev1/AI0'
     scanner_ao_channels:
         - '/Dev1/AO0'
         - '/Dev1/AO1'
         - '/Dev1/AO2'
         - '/Dev1/AO3'
     scanner_position_ranges:
         - [0e-6, 200e-6]
         - [0e-6, 200e-6]
         - [-100e-6, 100e-6]
         - [-10, 10]
     scanner_voltage_ranges:
         - [-10, 10]
         - [-10, 10]
         - [-10, 10]
         - [-10, 10]
     default_samples_number: 10
     default_clock_frequency: 100
     default_scanner_clock_frequency: 100
     gate_in_channel: '/Dev1/PFI9'
     counting_edge_rising: True
     odmr_trigger_channel: '/Dev1/PFI15'
 ```

## Release 0.8

Released on 2 Mar 2017.
Available at https://github.com/Ulm-IQO/qudi/releases/tag/v0.8

Caution: fits need to be configured in the respective settings dialog and
may not include printed results or may be just broken.
If you find a defective fit, consider fixing it and submitting a pull request.

Changes/New features:

 * The Qudi paper was published: http://doi.org/10.1016/j.softx.2017.02.001
 * Move everything to Qt5 only (no more Qt4 support) and pyqtgraph 0.10.0
 * Re-usable/configurable fit GUI components
 * Scienific notation input for PID GUI
 * Support for [Extensions](@ref extensions) (out-of-tree modules) 
 * Removed the fysom event parameter (usually called e) from on_activae and on_deactivate functions
 * Swabian Instruments TimeTagger / PulseStreamer hardware modules
 * Much faster savelogic
 * Remove 'Out' connectors, connection is now by module name only
 * Pulse analysis supports multiple methods
 * Predefined pulse sequences can now be imported from a custom path 
 (in addition to /logic/predefined_methods)
 * Module loading and unloading now definitely happens in the correct order
 * Locked modules are only deactivated after prompting the user

Config changes:
 * New optional parameter "additional_methods_dir" for SequenceGeneratorLogic
 * No more 'Out' connectors:

 Old style, produces lots of warnings:
 
 logic:
    counter:
        module.Class: 'counter_logic.CounterLogic'
        connect:
            counter1: 'mynicard.counter'
            savelogic: 'savelogic.savelogic'
    save:
        module.Class: 'save_logic.SaveLogic'
        win_data_directory: 'C:/Data'
        unix_data_directory: 'Data/'

 New style:
 
 logic:
    counter:
        module.Class: 'counter_logic.CounterLogic'
        connect:
            counter1: 'mynicard'
            savelogic: 'save'
    save:
        module.Class: 'save_logic.SaveLogic'
        win_data_directory: 'C:/Data'
        unix_data_directory: 'Data/'


## Release 0.7

Released on 01 Feb 2017.
Available at https://github.com/Ulm-IQO/qudi/releases/tag/v0.7 .

Changes/New features:

 * Overhaul of most used hardware modules, including
   * Error codes and failed hardware calls are caught and passed up to the logic
   * Updates of methods documentation in hardware modules and corresponding interfaces
 * Logic modules are now listening to the hardware return values and react accordingly
 * Introduction of update signals in most logic and GUI modules to ensure coherency of logic and GUI module information. So upon changing something in the GUI this module will emit an update signal which is connected to the logic module. The same works vice-versa if a script or something is changing values in logic modules.
 * Stability improvements to pulsed measurement analysis toolchain (pulse_extraction_logic and pulse_analysis_logic)
 * Changed SpinBoxes in pulsed_maingui BlockEditor, EnsembleOrganizer and SequenceOrganizer to scientific SpinBoxes enabling scientific number format and unit prefix input
 * Pulsed measurement data is saved properly now. Scientific number format was introduced to avoid problems with too few digits
 * Better pulsed_master_logic structure that allows now also for direct waveform/sequence generation on pulse generator devices (without writing files)
 * Heaps of changes/improvements regarding fitting in qudi. Big parts of fit_logic have been rewritten. It may be necessary to adapt custom scripts using fits
 * Confocal is now consequently using SI units (config change needed)
 * Confocal can now work from different count sources which are selectable (multichannel support) (config change needed)
 * Voltage range for NI card channels can be set independently for each channel (config change needed)

Config changes:

In order to update to the latest version of qudi one has to apply minor changes to the config file.

Change configuration settings for the ni_card module:

 * Replace "scanner_ao_channels" with "scanner_x_ao", "scanner_y_ao" and "scanner_z_ao".
   
     Example:
     
     scanner_x_ao: '/Dev1/AO0'  
     
     scanner_y_ao: '/Dev1/AO1'
     
     scanner_z_ao: '/Dev1/AO2'
     
     scanner_a_ao: '/Dev1/AO3'
     
   If you do not need the 4th axis, just leave it out.
   
 * You can either specify a voltage range for all axes:
 
   voltage_range:
   
    \- -10
    
    \- 10
    
 * or you have to specify one for each axis:
   
   x_voltage_range:
   
    \- -10
   
    \- 10
   
   y_voltage_range:
   
    \- -10
   
    \- 10
   
   z_voltage_range:
   
    \- 0
   
    \- 10
   
   a_voltage_range:
   
    \- -5
   
    \- 5

 * Change all distances in ni_card to meters; you can use exponential notation. For example:
   
   x_range:
   
    \- -100e-6
    
    \- 100e-6


The hardware file for Tektronix AWG70k series has been changed to use the pyvisa package for more robust and easy communication with the device:

 * The settings "awg_IP_address" and "awg_port" are not used anymore and have to be replaced with "awg_visa_address" and "awg_ip_address". For example:
```
   awg_visa_address: 'TCPIP0::AWG70K-38293801::inst0::INSTR'
   awg_ip_address: '192.168.1.3'
```

The Visa address can be obtained for example by the "Agilent connection expert" application.

## Release 0.6

Released on 25 Nov 2016.
Available at https://github.com/Ulm-IQO/qudi/releases/tag/v0.6 .

Changes/New features:

 * Lots and lots of work leading to working and stable pulsed measurement modules, including
   * Editor for fast analog and digital waveforms and AWG channel configuration
   * Synthesize and upload waveforms to AWGs while respecting AWG limits and channels
   * Pulse extraction from fast counter time trace and flourescence signal extraction
   * Display of results for common measurements
   * Works with Jupyter notebooks
 * Some new documentation
 * Preliminary GUI to show/edit configuration files
 * Massive improvements to fit stability
 * Most interfaces now use abstract base classes
 * Confocal can show last scanned line and move Z while scanning XY
 * Continuous integration support
 * Nuclear spin operations experiment module
 * Spinboxes with scientific notation support
 * Use QtPy to support multiple Qt versions
 * Configuration files now use the YAML file format
 * Cooperative inheritance for modules
 * Logging now based on standard Python logger
 * HighFinesse WSU 30 wave meter support
 * New and consistent colors for plots throughout Qudi
 * PyQt5 compatibility
 * Many fixes to QO and Pi3 FPGA fast counter modules
 * Matplotlib inline plots and completion suport for Jupyter kernel
 * Jupyter kernel for Qudi (including install script)
 * Move project repository from SVN to git and to GitHub
 * New dark color scheme for GUI (modified qdark)
 * Lots of new predefined fitting methods
 * Fit logic can now load fitting methods from python files in a subfolder
 * Reusable fit settings GUI methods
 * Tektronix AWG 70000, 7112 and 5002 support
 * Gated counter logic and GUI modules
 * Magnetic field alignment module for vector magnet and solid state magnet on a 4-axis stage
 * Thorlabs APTmotor support
 * Scan history (Forward/backward) in Confocal
 * Qudi module state save/restore functionality (app_status folder)
 * Automatic loading of configured modules on a remote system
 * UI fixes
 * TSYS_01 temperature sensor support
 * Raspberry Pi PWM support for PID
 * Software PID logic and GUI
 * Fastcomtec 7887 and MCS6 support
 * Picoharp300 support
 * Python script to list qudi modules

## Release 0.5

Released on 30 Dec 2015.
Available at https://qosvn.physik.uni-ulm.de/svn/qudi/tags/release-0.5

Notes about this release are probably missing due to holidays.

 * Two photon counters supported in NI card counter and counter logic

## Release 0.4

Released on 30.10.2015.
Available at https://qosvn.physik.uni-ulm.de/svn/qudi/tags/release-0.4

New features:

 * Tilted scanning
 * ODMR remembers settings
 * ODMR can save raw data
 * Working and tested support for Radiant Dyes flip mirrors
 * support for taking spectra from spectrometer via WinSpec32
 * POI positions are now actually updated when the tracked POI moves
 * remote module support is more robust now
 * fixed a crash when changing confocal color bar while scanning
 * winspec32 spectrometer support
 * configurable settling time at start of optimization scans
 * option for surface-subtraction in the depth optimization scan
 * ALPHA Task interface
 * PRE-ALPHA for pulsed experiments

## Release 0.3

Released on 31.07.2015. Available at https://qosvn.physik.uni-ulm.de/svn/qudi/tags/release-0.3

New features:

 * Manager now includes log and iPython console
 * Manager can load and save the configuration
 * Manager can show active threads and remotely shared modules
 * QuDi remembers which configuration file is loaded
 * QuDi can restart to load new configuration
 * SmiQ R&S 06ATE works for ODMR
 * Dockwidgets in ODMR
 * Laser scanning with a remote wavemeter is now tested and confirmed working
 * Zoom with mouse in Confocal

Additionally, lots of bugs were fixed.

## Release 0.2

Release-0.2 is available since 07.07.2015.
It can be found using: https://qosvn.physik.uni-ulm.de/svn/qudi/tags/release-0.2

New features:

 * New Log style
 * (Manager shows module state)
 * Continues scan xy/depth (loop scan)
 * Rotate confocal images (rotates only the image, not the cursor!!!)
 * POI Manager GUI: restore default widget location (size might not be as default)
 * Cursor and arrow keys: right/left(x-direction) up/down(y-direction) Bild up/Bild down(z-direction); big step size with shift;step size can be changes in the settings
 * Clock time sample shift POI Manager
 * Centiles of colorbars is now working during a scan
 * All save files should now have the same time in the lable
 * duration of periodic optimiser changeable working during period
 * improved explanation in the data file of the Confocal scans
 * Added tooltips to Confocal and Optimiser settings

## Release 0.1

Release-0.1 is the first release of the QuDi software project.
It can be found via SVN Checkout using this URL: https://qosvn.physik.uni-ulm.de/svn/qudi/tags/release-0.1
It is possible to do basic measurements and the following modules are working:

 * Counter
 * Confocal scanning
 * Laser scanning
 * POI managing
 * ODMR

The basics of all these modules are working but there is plenty room for improvement.
At this stage the GUI is still under active development and so users should expect some interface items to change in future releases.
<|MERGE_RESOLUTION|>--- conflicted
+++ resolved
@@ -38,11 +38,6 @@
 * Made some changes in the AWG7k file for sorting integers without natural sort
 * Removed additional scaling from sampling functions. They now return samples as as expected. 
 The entire normalization to pulse generator analog voltage range (Vpp) is done during sampling.
-<<<<<<< HEAD
-* Fixed refocus task
-* Added tracking task
-* Added pulsed acquisition task
-=======
 * Introduced support of interface sensitive overloading of interface methods. This resolves 
 namespace conflicts within a hardware module inheriting multiple interfaces. See 
 _how_to_hardware_with_multiple_interfaces.md_ for detailed documentation.
@@ -62,7 +57,6 @@
 * added multi channel option to process_interface and process_control_interface
 * added the option of an additional path for fit methods
 * 
->>>>>>> 6300b5af
 
 
 Config changes:
