--- conflicted
+++ resolved
@@ -37,14 +37,11 @@
 * Made some changes in the AWG7k file for sorting integers without natural sort
 * Removed additional scaling from sampling functions. They now return samples as as expected. 
 The entire normalization to pulse generator analog voltage range (Vpp) is done during sampling.
-<<<<<<< HEAD
 * Used the new (already existing) helper function _add_trigger in the shipped `predefined_methods`.
 * Added more extraction and analysis methods for extraction and/or analysis that is done directly on hardware.
-=======
 * Improved the jupyter kernel: prints are now printed live and not only after the cell is finished. Also code cleanup.
 * Adding Ocean optics spectrometer hardware module.
 * 
->>>>>>> a46b6c98
 
 
 Config changes:
