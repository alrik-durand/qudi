--- conflicted
+++ resolved
@@ -56,11 +56,8 @@
 * added the option to do a purely analog ODMR scan.
 * added multi channel option to process_interface and process_control_interface
 * added the option of an additional path for fit methods
-<<<<<<< HEAD
+* added trigger ratio in pulsed logic and GUI to track trigger errors
 * Added task for tracking/refocus while to pulsed measurement
-=======
-* added trigger ratio in pulsed logic and GUI to track trigger errors
->>>>>>> 6a4bb3c4
 * 
 
 
