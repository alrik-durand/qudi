# Changelog {#changelog}

## Pre-release

Changes/New features:

* Cleanup/Improvement/Debug of POI manager (logic and GUI)
* New POI manager tool _POI selector_ which allows adding of new POIs by clicking inside the scan 
image
* Added an optional POI nametag to the POI manager. If you give this property a string value, all 
new POIs will be named after this tag together with a consecutive integer index.
* If using the POI manager, the currently selected active POI name will be added to savelogic as 
global parameter. All saved data files will include this POI name in the header.
* bug fix to how the flags are set for AWG70k
* New POI automatic search tool added. If you click on the 'Auto POIs' tool button, POIs will be 
automatically added in your scan image. This makes fluorescent emitter selections much faster and
more accurately.
* Replaced the old `pg.PlotWidget` subclass `PlotWidgetModified` with new subclasses 
`ScanPlotWidget`, `ScanViewBox` (`pg.ViewBox`) and `ScanImageItem` (`pg.ImageItem`) to handle 
coordinate transformations upon mouse click/drag and zooming internally. Also integrates the 
draggable crosshair into the PlotWidget. This reduces code and improves readability in GUI modules.
* Introduced blink correction filter to confocal and poimanager scan images (toggle in "view" menu). 
Purely for displaying purposes; raw data is not affected by this filter.
* Add `scan_blink_correction` filter to `core.utils.filters`
* exposed the sequencegenerator-functions analyze_sequence and analyze_ensemble to be accessible via pulsedmaster
* analyze functions can be called either with the appropriate objects or with the object name
* while sampling a sequence, the ensembles are only sampled if they weren't already sampled before
* Add `natural_sort` utility function to `core.util.helpers`
* Bug fix to the gated extractor: now all the function parameters are loaded
* Added a hardware file for power supply Keysight E3631A with a process control interface
* Updated powermeter PM100D module to add ProcessInterface and wavelength support
* Added two interfuses for interfaces process value and process control to modify the values based
on an interpolated function
* Changed ProcessInterface and ProcessControlInterface to use underscore case instead of CamelCase
* Added hardware module to interface temperature controller Cryocon 22C
* Added an optional parameter to connectors so that dependencies can be optional
* Made ODMR logic an optional dependency in SpectrumLogic
* Made some changes in the AWG7k file for sorting integers without natural sort
* Removed additional scaling from sampling functions. They now return samples as as expected. 
The entire normalization to pulse generator analog voltage range (Vpp) is done during sampling.
* Introduced support of interface sensitive overloading of interface methods. This resolves 
namespace conflicts within a hardware module inheriting multiple interfaces. See 
_how_to_hardware_with_multiple_interfaces.md_ for detailed documentation.
* Used the new (already existing) helper function _add_trigger in the shipped `predefined_methods`.
* Added more extraction and analysis methods for extraction and/or analysis that is done directly on hardware.
* Improved the jupyter kernel: prints are now printed live and not only after the cell is finished. Also code cleanup.
* Add two different chirp functions to sampling functions and predefined methods
* Adding Ocean optics spectrometer hardware module.
* Removed the method `has_sequence_mode` from the `PulserInterface` 
and rather added a `sequence_option` to the `PulserConstraints`.
In `FORCED` mode the `SequenceGeneratorLogic` will create a default sequence around each stand-alone Ensemble.
The potential sequence_options are: 
  * `NON` (no sequence mode)
  * `OPTIONAL` (sequence mode possible)
  * `FORCED` (only output as sequence possible)
* Added interfuse to correct geometrical aberration on scanner via polynomial transformations
* added the option to do a purely analog ODMR scan.
* Added new GUI, logic, interface and hardware modules to replace the "slow counter" tool in the 
future. The new tools are designed to be able to stream any kind of time series data efficiently 
for multiple analog and digital channels. See example config on how to set up the 
time series/streaming modules (_time_series_gui.py_, _time_series_reader_logic.py_). 
For a drop-in replacement of the obsolete slow counter together with a NI x-series card, 
please use _ni_x_series_in_streamer.py_ as hardware module.
* added multi channel option to process_interface and process_control_interface
* added the option of an additional path for fit methods
* added a hardware file for power supply  Teledyne T3PS3000
* added pulse generator constraints to predefined
* remove debug prints for flags in dummy pulser that were filling up the log
* wider first column for ensemble and sequence editors to see long names and fixing header of first column in table of sequence editor
* Added config option for counter voltage range in hardware class NationalInstrumentsXSeries.
* Saving data in confocal GUI no longer freezes other GUI modules
* Added save_pdf and save_png config options for save_logic
* Fixed bug in spincore pulseblaster hardware that affected only old models
* Added a netobtain in spincore pulseblaster hardware to speedup remote loading 
* Adding hardware file of HydraHarp 400 from Pico Quant, basing on the 3.0.0.2 version of function library and user manual.
* reworked the QDPlotter to now contain fits and a scalable number of plots. Attention: custom notebooks might break by this change.
* Set proper minimum wavelength value in constraints of Tektronix AWG7k series HW module
* Added a hardware file for fibered optical switch Thorlabs OSW12/22 via SwitchInterface
* Fixed bug affecting interface overloading of Qudi modules
<<<<<<< HEAD
* Updated PID logic and GUI :
    * GUI only update values when editing is finished
    * GUI shows units
    * logic module uses Qudi's conventions for variable names
    * added optional auto saving of all pid setpoint, measured, control value and timestamp of last update
    * **Interface change** added *get_process_unit* and *get_control_unit* to *PIDControllerInterface* to match processes interfaces
* Added PID interface to Cryocon temperature controller
=======
* Update hardware module controlling the cryocon temperature regulator
>>>>>>> 9adaa26e
*

Config changes:

* The parameters `additional_predefined_methods_path` and `additional_sampling_functions_path` 
of the `SequenceGeneratorLogic` can now either be a string for a single path 
or a list of strings for multiple paths.
* There is an option for the fit logic, to give an additional path: `additional_fit_methods_path`
* The connectors and file names of the GUI and logic modules of the QDPlotter have been changed.
* QDPlotter now needs a new connection to the fit logic. 

## Release 0.10
Released on 14 Mar 2019
Available at https://github.com/Ulm-IQO/qudi/releases/tag/v0.10

Changes/New features:

* Added support for Opal Kelly XEM6310-LX45 devices to HardwareSwitchFpga hardware module.
* Newport CONEX-AGP piezo stage motor module.
* Sequence Generator checks the step constraint and adds and idle block if necessary.
* Save_logic now expands environment variables in the configured data path (e.g. $HOME under Unix or $HOMEPATH under Windows)
* Added command line argument --logdir to specify the path to the logging directory
* Added the keyword "labels" to the "measurement_information" dict container in predefined methods.
This can be used to specify the axis labels for the measurement (excluding units)
* All modules use new connector style where feasible.
* Bug fix for POI manager was losing active POI when moving crosshair in confocal
* Added a how-to-get-started guide to the documentation
* Bug fixes and improvements for the scientific SpinBox introduced in v0.9 
* POI manager keeps POIs as StatusVar across restarts and fixes to distance measurement
* Various stability improvements and minor bug fixes
* Update conda environment to more recent versions of packages
* Fix installation procedure for the conda environment in windows by using powershell in the cmd and catch with that potential exceptions (e.g. if conda environment is not present).
* Added .ico image to make a desktop shortcut on Windows with explanation in the documentation
* Added a how-to-participate guide to the documentation
* Added installation options guide to the documentation
* A lot of smaller fixes to the spectrometer (WinSpec) -> this also modifies the connectors in the default config
* Added fitting to the spectrometer
* Microwave interface passes trigger timing to microwave source, needs hardware module adjustments for not-in-tree modules
* Bug fixes and support for SMD12 laser controller
* For SMIQs added config options to additionally limit frequency and power. Added constraint for SMQ06B model.
* Added live OMDR functionality to only calculate the average signal over a limited amount of scanned lines
* New hardware file for Microwave source - Anritsu MG3691C with SCPI commands has been added.
* **Config Change:** Hardware file for mw_source_anritsu70GHz.py with class MicrowaveAnritsu70GHz was changed to file mw_source_anritsu_MG369x.py with class MicrowaveAnritsuMG369x to make it universal. Also hardware constraints are set per model.
* Lock-In functionality was added to the ODMR counter and implemented for the NI-Card. All other hardware and interfuse with ODMRCounterInterface were updated.
* New hardware file for Microwave source - WindFreak Technologies SynthHDPro 54MHz-13GHz source
* New hardware file for AWG - Keysight M3202A 1GS/s 4-channel PXIe AWG
* Add separate conda environments for windows 7 32bit, windows 7 64bit, and windows 10 64bit. 
* Extend the windows installation procedure of the conda environment for qudi. The conda environments is selected automatically for the correct windows version and the appropriate environment file is taken.
* Rewrite the documentation for required python packages for Qudi and mention instead the installation procedure, how to create manually a python environment for qudi.
* Correct the low level implementation for the PulseBlasterESR-PRO.
* Implement the pulser interface for PulseBlasterESR-PRO devices.
* Implement the switch interface for PulseBlasterESR-PRO devices.
* Add possibility to set instruction delays in the config for PulseBlasterESR-PRO sequence generation.
* Add a copy-paste config option to the docstrings of all current qudi hardware modules.
* Add save logic features to add additional parameters saved with each data file
* **Pulsed 3.0:**\
    _A truckload of changes regarding all pulsed measurement related modules_
    * analyze_sequence now returns all the necessary values to work with sequences.
    * It is now possible to select no or analogue laser channels. In this case, the relevant block element gets marked as laser.
    * Adding the possibility to reliably add flags to sequence steps and making them selectable in the GUI.
    * Bug fix for waveform generation larger than ~2 GSamples
    * Added chirp function to available analog shapes in pulsed measurements
    * Tab order in pulsed measurement GUI is now more useful
    * Added delta plot of alternating sequence in the pulsed analysis window (including errorbars)
    * Bug fix for pulsed extraction window where zooming caused InfiteLines to disappear and a 
    switch in lines caused negative width
    * Bug fix for pulsed measurements with large photon count numbers (`numpy.int32` vs. 
    `numpy.int64`)
    * Pulsed related logic modules have been moved to `<main_dir>/logic/pulsed`
    * Graphical editors for `PulseBlock`, `PulseBlockEnsemble` and `PulseSequence` instance 
    generation are now implemented according to the _Qt_ model/view concept. Several delegates and 
    custom widgets needed by the editors can be found in `<main_dir>/gui/pulsed`. The editors 
    (_QTableView_) and corresponding models (_QAbstractTableModel_) can be found in 
    `pulse_editors.py`.
    * Several GUI tweaks and clean-ups for all tabs of `PulsedMeasurementGui`
    * Removal of several "logic components" from GUI module
    * `SequenceGeneratorLogic` is now fully responsible for controlling the pulse generator hardware.
    `PulsedMeasurementLogic` also has access to the pulse generator but only to start/stop it.
    `samples_write_methods.py` became obsolete and will be removed once all hardware modules 
    implement waveform/sequence generation on their own.
    * The purpose of `PulsedMasterLogic` is now mainly to decouple function calls to 
    `SequenceGeneratorLogic` and `PulsedMeasurementLogic` via signals. Due to the very diverse 
    usage of the pulsed modules in a combination of custom scripts together with the GUI this is 
    a crucial feature to ensure safe threading.
    * Pulser hardware interface has been changed. The pulser hardware module is now fully 
    responsible for waveform and sequence generation on the device. The `SequenceGeneratorLogic` 
    now only calculates the analog and digital samples and hands them over to the hardware module 
    to be written to the device. This makes it more flexible since no in-depth knowledge about the 
    hardware specific memory/file management is needed in the logic making the interface more 
    generic. Makes it easier to create new pulse generator modules as long as the hardware can be 
    abstracted to a waveform/sequence terminology.
    * Adapted pulse generator modules to new pulser interface.
    * Adapted FPGA hardware file to run with new interface.
    * All groups of settings in pulsed logic modules are now represented as dictionaries improving 
    flexibility as well as minimizing necessary code changes when adding new features.
    * Most parameter sets in `PulsedMeasurementLogic` and `SequenceGeneratorLogic` are now 
    properties of the respective module. `PulsedMasterLogic` also provides an interface to all those 
    properties.
    * Dynamic import of pulse analysis and pulse extraction methods now realized through helper 
    class instances held by `PulsedMeasurementLogic`. For detailed information about adding 
    methods, please see `how_to_add_analysis_methods.md` and `how_to_add_extraction_methods.md`
    * Dynamic import of predefined methods now realized through helper class instance held by 
    `SequenceGeneratorLogic`. For detailed information about adding methods, please see 
    `how_to_add_predefined_methods.md`
    * Dynamic import of sampling function definitions (analog waveform shapes) handled by class 
    `SamplingFunctions` and will be refreshed upon activation of `SequenceGeneratorLogic`. For 
    detailed information about adding functions, please see `how_to_add_sampling_functions.md`
    * Alternative plot data will now always be saved if available
    * Automatic setting of parameters in pulsed analysis tab (invoke settings) will only be possible
    for ensembles/sequences generated by predefined methods (instances must have fully populated 
    `measurement_information` dictionary) NOT for ensembles/sequences created or edited by the table
    editors.
    * Each `PulseBlockEnsemble` and `PulseSequence` instance will have a dictionary attribute called
    `sampling_information` which will be populated during waveform/sequence creation. It provides 
    information about the "real life" realization of the waveform/sequence like the actual length of
    each `PulseBlockElement` in integer time bins or the times at which transitions of digital 
    channels occur. It will also contain the set of pulse genrator settings used during sampling 
    (e.g. sample_rate, activation_config etc.).
    When the respective pulser assets (waveforms and sequences) get deleted from the device, this 
    dictionary will be emptied to indicate that the asset has not yet been sampled.
    This will only work if you delete waveforms/sequences on the device via qudi commands or upon a 
    restart of qudi. Hardware assets directly deleted by hand can lead to faulty behaviour of the 
    pulsed measurement modules.
    * Pulse analysis and extraction methods now have read-only access to the entire 
    `PulsedMeasurementLogic` allowing to implement more sophisticated methods that need in-depth 
    information about the running waveform.
    * Predefined methods now have read-only access to the entire `SequenceGeneratorLogic`
    * Pulsed object instances (blocks, ensembles, sequences) are serialized to a directory that can 
    be changed via ConfigOption. Each instance is a separate file so it is easier to manage a large 
    number of instances. In the future these instances need to be saved as StatusVars
    * New dialog box for pulse generator hardware settings. Previously the settings were located 
    directly in a tab of the PulsedMainGUI. Also added voltage settings for digital and analog 
    channels that were missing in the GUI before. 
    * Lots of smaller changes to improve programming flexibility and robustness against users
	* Added a new ungated extraction method ('ungated_gated_conv_deriv') which uses the keys in the 
	  sampling information to convert an ungated timetrace into a gated timetrace which is then 
	  anaylzed with the ungated method 'gated_conv_deriv'. The conversion is based on the rising
	  and falling bins in the laser channel which indicate the positions of the laser pulses in 
	  the ungated trace. For fine-tuning additional delays (for example from AOMs) can be taken 
	  into account. This method speeds up laser extractions from ungated timetraced by a lot.
	* Improved pulsed measurement textfile and plot layout for saved data
    * Added buttons to delete all saved PulseBlock/PulseBlockEnsemble/PulseSequence objects at once.
    * Introduced separate fit tools for each of the two plots in the pulsed analysis tab
    * Automatically clears fit data when changing the alternative plot type or starting a new 
      measurement.

Config changes:
* **All** pulsed related logic module paths need to be changed because they have been moved in the logic
subfolder "pulsed". As an example instead of
    ```
    module.Class: 'pulsed_master_logic.PulsedMasterLogic'
    ```
    it should be now
    ```
    module.Class: 'pulsed.pulsed_master_logic.PulsedMasterLogic'
    ```
* `PulseExtractionLogic` and `PulseAnalysisLogic` are no qudi logic modules anymore and must be 
removed from the config. Also remember to remove them from the "connect" section of all other 
modules (probably just `PulsedMeasurementLogic`).

* The connection to `SaveLogic` has been removed from `PulsedMeasurementGui` and thus needs to be 
removed from the "connect" section in the config. So the GUI entry in the config should look 
somewhat like:
    ```
    pulsedmeasurement:
        module.Class: 'pulsed.pulsed_maingui.PulsedMeasurementGui'
        connect:
            pulsedmasterlogic: 'pulsedmasterlogic'
    ```
    
* The connectors and ConfigOptions for `SequenceGeneratorLogic` have changed. The new config should 
look somewhat like:
    ```
    sequencegeneratorlogic:
        module.Class: 'pulsed.sequence_generator_logic.SequenceGeneratorLogic'
        assets_storage_path: 'C:/Users/username/saved_pulsed_assets'  # optional
        additional_predefined_methods_path: 'C:\\Custom_dir'  # optional
        additional_sampling_functions_path: 'C:\\Custom_dir'  # optional
        connect:
            pulsegenerator: 'mydummypulser'
    ```
    Essentially "additional_predefined_methods_path" and "additional_sampling_functions_path" only 
    need to be specified when you want to import sampling functions or predefined methods from an 
    additional directory other than the default directories situated in qudi.logic.pulsed.
    "assets_storage_path" is the directory where the object instances for blocks, ensembles and 
    sequences are saved to. If not specified this directory will default to a subfolder in the home 
    directory.

* The connectors and ConfigOptions for `PulsedMeasurementLogic` have changed. The new config should 
look somewhat like:
    ```
    pulsedmeasurementlogic:
        module.Class: 'pulsed.pulsed_measurement_logic.PulsedMeasurementLogic'
        raw_data_save_type: 'text'  # optional
        additional_extraction_path: 'C:\\Custom_dir'  # optional
        additional_analysis_path: 'C:\\Custom_dir'  # optional
        connect:
            fastcounter: 'mydummyfastcounter'
            pulsegenerator: 'mydummypulser'
            fitlogic: 'fitlogic'
            savelogic: 'savelogic'
            microwave: 'microwave_dummy'
    ```
    Essentially "additional_extraction_path" and "additional_analysis_path" only need to be 
    specified when you want to import sampling functions or predefined methods from an additional 
    directory other than the default directories situated in qudi.logic.pulsed.
* The fitting has been added to the spectrometer logic module. You need to connect the FitLogic to 
the SpectrometerLogic module like:
    ```
    spectrumlogic: 
    module.Class: 'spectrum.SpectrumLogic' 
    connect: 
        spectrometer: 'myspectrometer' 
        savelogic: 'savelogic' 
        odmrlogic: 'odmrlogic' 
        fitlogic: 'fitlogic'
    ```

* Tektronix 7000 series is now in file `tektronix_awg7k.py` and class `AWG7k`.
 Use that instead of `tektronix_awg7122c.py` and change the configuration like this:
    ```
    pulser_awg7000:
        module.Class: 'awg.tektronix_awg7k.AWG7k'
        awg_visa_address: 'TCPIP::10.42.0.211::INSTR'
        awg_ip_address: '10.42.0.211'
        timeout: 60

   ```
   
## Release 0.9
Released on 6 Mar 2018
Available at https://github.com/Ulm-IQO/qudi/releases/tag/v0.9

Changes/New features:

* Huge amount of small and medium sized bug fixes and usability/stability improvements
* Replaced scientific SpinBoxes with a new implementation that is more powerful and does not use pyqtgraph
* Fixed Python crash upon closing qudi which was related to saving images with matplotlib (Windows)
* Added hardware module to control _Coherent OBIS_ lasers
* Manager GUI now properly reflects the state of each module
* Full multichannel support for slow counting / confocal / ODMR
* Moved to fysom v2.1.4
* Module base classes now nest fysom state machine in `module_state` instead of subclassing it. The current state is accessible via `module_state.current` or `module_state()`
* Changed the sampling algorithm for waveforms. Formerly each `PulseBlockElement` was sampled to match the specified length as closely as possible. Now the ideal time on which a transition between elements should occur is matched to a global quantized timeline. The sampled waveform length will now not deviate more than one timebin from the ideal length. However ideally identical elements can slightly vary (1 bin) in length throughout the entire waveform. This should lead in general to better results since the overall definition of the waveform is more closely matched to a quantized timeline
* Commonly used parameters in pulsed measurements are now shared for all predefined methods (less input widgets / clean UI). Each `generate_*` method still needs all parameters but input widgets are reused by name. Available names are:
  ```
  ['mw_channel', 
   'gate_count_channel', 
   'sync_trig_channel', 
   'mw_amp', 
   'mw_freq', 
   'channel_amp', 
   'delay_length', 
   'wait_time', 
   'laser_length', 
   'rabi_period']
  ```
* Generalized APT motor stages class (multi-axis support via config)
* Simple digital channel based switch on/off capability added to `hardware/ni_card.py`
* _National Instruments X series_ card hardware module renamed from `ni_card.py` to `national_instruments_x_series.py`
* `qudikernel.py` moved to core
* Listening address and port of qudi can now be changed in config (default: localhost)
* Analog signal input (for PDMR measurements) now supported for slow counter/confocal/ODMR (see config changes)
* Use of rpyc became optional (does not need to be installed if no remote module capability is needed)
* Mayor cleanup/overhaul of the `microwave_interface.py` and adaption of all affected modules (hardware/logic)



Config changes:
 * New remote server declaration (old one working but deprecated):
  ```
  [global]
  module_server:
      address: ''
      port: 12345
      certfile: 'filename.cert'
      keyfile: 'filename.key'
  ```

 * New full example config for `national_instruments_x_series.py`:
 ```
 mynicard:
     module.Class: 'national_instruments_x_series.NationalInstrumentsXSeries'
     clock_channel: '/Dev1/Ctr0'
     scanner_clock_channel: '/Dev1/Ctr2'
     photon_sources:
         - '/Dev1/PFI8'
         - '/Dev1/PFI9'
     counter_channels:
         - '/Dev1/Ctr1'
     counter_ai_channels:  # optional
         - '/Dev1/AI1'
     scanner_counter_channels:
         - '/Dev1/Ctr3'
     scanner_ai_channels:  # optional
         - '/Dev1/AI0'
     scanner_ao_channels:
         - '/Dev1/AO0'
         - '/Dev1/AO1'
         - '/Dev1/AO2'
         - '/Dev1/AO3'
     scanner_position_ranges:
         - [0e-6, 200e-6]
         - [0e-6, 200e-6]
         - [-100e-6, 100e-6]
         - [-10, 10]
     scanner_voltage_ranges:
         - [-10, 10]
         - [-10, 10]
         - [-10, 10]
         - [-10, 10]
     default_samples_number: 10
     default_clock_frequency: 100
     default_scanner_clock_frequency: 100
     gate_in_channel: '/Dev1/PFI9'
     counting_edge_rising: True
     odmr_trigger_channel: '/Dev1/PFI15'
 ```

## Release 0.8

Released on 2 Mar 2017.
Available at https://github.com/Ulm-IQO/qudi/releases/tag/v0.8

Caution: fits need to be configured in the respective settings dialog and
may not include printed results or may be just broken.
If you find a defective fit, consider fixing it and submitting a pull request.

Changes/New features:

 * The Qudi paper was published: http://doi.org/10.1016/j.softx.2017.02.001
 * Move everything to Qt5 only (no more Qt4 support) and pyqtgraph 0.10.0
 * Re-usable/configurable fit GUI components
 * Scienific notation input for PID GUI
 * Support for [Extensions](@ref extensions) (out-of-tree modules) 
 * Removed the fysom event parameter (usually called e) from on_activae and on_deactivate functions
 * Swabian Instruments TimeTagger / PulseStreamer hardware modules
 * Much faster savelogic
 * Remove 'Out' connectors, connection is now by module name only
 * Pulse analysis supports multiple methods
 * Predefined pulse sequences can now be imported from a custom path 
 (in addition to /logic/predefined_methods)
 * Module loading and unloading now definitely happens in the correct order
 * Locked modules are only deactivated after prompting the user

Config changes:
 * New optional parameter "additional_methods_dir" for SequenceGeneratorLogic
 * No more 'Out' connectors:

 Old style, produces lots of warnings:
 
 logic:
    counter:
        module.Class: 'counter_logic.CounterLogic'
        connect:
            counter1: 'mynicard.counter'
            savelogic: 'savelogic.savelogic'
    save:
        module.Class: 'save_logic.SaveLogic'
        win_data_directory: 'C:/Data'
        unix_data_directory: 'Data/'

 New style:
 
 logic:
    counter:
        module.Class: 'counter_logic.CounterLogic'
        connect:
            counter1: 'mynicard'
            savelogic: 'save'
    save:
        module.Class: 'save_logic.SaveLogic'
        win_data_directory: 'C:/Data'
        unix_data_directory: 'Data/'


## Release 0.7

Released on 01 Feb 2017.
Available at https://github.com/Ulm-IQO/qudi/releases/tag/v0.7 .

Changes/New features:

 * Overhaul of most used hardware modules, including
   * Error codes and failed hardware calls are caught and passed up to the logic
   * Updates of methods documentation in hardware modules and corresponding interfaces
 * Logic modules are now listening to the hardware return values and react accordingly
 * Introduction of update signals in most logic and GUI modules to ensure coherency of logic and GUI module information. So upon changing something in the GUI this module will emit an update signal which is connected to the logic module. The same works vice-versa if a script or something is changing values in logic modules.
 * Stability improvements to pulsed measurement analysis toolchain (pulse_extraction_logic and pulse_analysis_logic)
 * Changed SpinBoxes in pulsed_maingui BlockEditor, EnsembleOrganizer and SequenceOrganizer to scientific SpinBoxes enabling scientific number format and unit prefix input
 * Pulsed measurement data is saved properly now. Scientific number format was introduced to avoid problems with too few digits
 * Better pulsed_master_logic structure that allows now also for direct waveform/sequence generation on pulse generator devices (without writing files)
 * Heaps of changes/improvements regarding fitting in qudi. Big parts of fit_logic have been rewritten. It may be necessary to adapt custom scripts using fits
 * Confocal is now consequently using SI units (config change needed)
 * Confocal can now work from different count sources which are selectable (multichannel support) (config change needed)
 * Voltage range for NI card channels can be set independently for each channel (config change needed)

Config changes:

In order to update to the latest version of qudi one has to apply minor changes to the config file.

Change configuration settings for the ni_card module:

 * Replace "scanner_ao_channels" with "scanner_x_ao", "scanner_y_ao" and "scanner_z_ao".
   
     Example:
     
     scanner_x_ao: '/Dev1/AO0'  
     
     scanner_y_ao: '/Dev1/AO1'
     
     scanner_z_ao: '/Dev1/AO2'
     
     scanner_a_ao: '/Dev1/AO3'
     
   If you do not need the 4th axis, just leave it out.
   
 * You can either specify a voltage range for all axes:
 
   voltage_range:
   
    \- -10
    
    \- 10
    
 * or you have to specify one for each axis:
   
   x_voltage_range:
   
    \- -10
   
    \- 10
   
   y_voltage_range:
   
    \- -10
   
    \- 10
   
   z_voltage_range:
   
    \- 0
   
    \- 10
   
   a_voltage_range:
   
    \- -5
   
    \- 5

 * Change all distances in ni_card to meters; you can use exponential notation. For example:
   
   x_range:
   
    \- -100e-6
    
    \- 100e-6


The hardware file for Tektronix AWG70k series has been changed to use the pyvisa package for more robust and easy communication with the device:

 * The settings "awg_IP_address" and "awg_port" are not used anymore and have to be replaced with "awg_visa_address" and "awg_ip_address". For example:
```
   awg_visa_address: 'TCPIP0::AWG70K-38293801::inst0::INSTR'
   awg_ip_address: '192.168.1.3'
```

The Visa address can be obtained for example by the "Agilent connection expert" application.

## Release 0.6

Released on 25 Nov 2016.
Available at https://github.com/Ulm-IQO/qudi/releases/tag/v0.6 .

Changes/New features:

 * Lots and lots of work leading to working and stable pulsed measurement modules, including
   * Editor for fast analog and digital waveforms and AWG channel configuration
   * Synthesize and upload waveforms to AWGs while respecting AWG limits and channels
   * Pulse extraction from fast counter time trace and flourescence signal extraction
   * Display of results for common measurements
   * Works with Jupyter notebooks
 * Some new documentation
 * Preliminary GUI to show/edit configuration files
 * Massive improvements to fit stability
 * Most interfaces now use abstract base classes
 * Confocal can show last scanned line and move Z while scanning XY
 * Continuous integration support
 * Nuclear spin operations experiment module
 * Spinboxes with scientific notation support
 * Use QtPy to support multiple Qt versions
 * Configuration files now use the YAML file format
 * Cooperative inheritance for modules
 * Logging now based on standard Python logger
 * HighFinesse WSU 30 wave meter support
 * New and consistent colors for plots throughout Qudi
 * PyQt5 compatibility
 * Many fixes to QO and Pi3 FPGA fast counter modules
 * Matplotlib inline plots and completion suport for Jupyter kernel
 * Jupyter kernel for Qudi (including install script)
 * Move project repository from SVN to git and to GitHub
 * New dark color scheme for GUI (modified qdark)
 * Lots of new predefined fitting methods
 * Fit logic can now load fitting methods from python files in a subfolder
 * Reusable fit settings GUI methods
 * Tektronix AWG 70000, 7112 and 5002 support
 * Gated counter logic and GUI modules
 * Magnetic field alignment module for vector magnet and solid state magnet on a 4-axis stage
 * Thorlabs APTmotor support
 * Scan history (Forward/backward) in Confocal
 * Qudi module state save/restore functionality (app_status folder)
 * Automatic loading of configured modules on a remote system
 * UI fixes
 * TSYS_01 temperature sensor support
 * Raspberry Pi PWM support for PID
 * Software PID logic and GUI
 * Fastcomtec 7887 and MCS6 support
 * Picoharp300 support
 * Python script to list qudi modules

## Release 0.5

Released on 30 Dec 2015.
Available at https://qosvn.physik.uni-ulm.de/svn/qudi/tags/release-0.5

Notes about this release are probably missing due to holidays.

 * Two photon counters supported in NI card counter and counter logic

## Release 0.4

Released on 30.10.2015.
Available at https://qosvn.physik.uni-ulm.de/svn/qudi/tags/release-0.4

New features:

 * Tilted scanning
 * ODMR remembers settings
 * ODMR can save raw data
 * Working and tested support for Radiant Dyes flip mirrors
 * support for taking spectra from spectrometer via WinSpec32
 * POI positions are now actually updated when the tracked POI moves
 * remote module support is more robust now
 * fixed a crash when changing confocal color bar while scanning
 * winspec32 spectrometer support
 * configurable settling time at start of optimization scans
 * option for surface-subtraction in the depth optimization scan
 * ALPHA Task interface
 * PRE-ALPHA for pulsed experiments

## Release 0.3

Released on 31.07.2015. Available at https://qosvn.physik.uni-ulm.de/svn/qudi/tags/release-0.3

New features:

 * Manager now includes log and iPython console
 * Manager can load and save the configuration
 * Manager can show active threads and remotely shared modules
 * QuDi remembers which configuration file is loaded
 * QuDi can restart to load new configuration
 * SmiQ R&S 06ATE works for ODMR
 * Dockwidgets in ODMR
 * Laser scanning with a remote wavemeter is now tested and confirmed working
 * Zoom with mouse in Confocal

Additionally, lots of bugs were fixed.

## Release 0.2

Release-0.2 is available since 07.07.2015.
It can be found using: https://qosvn.physik.uni-ulm.de/svn/qudi/tags/release-0.2

New features:

 * New Log style
 * (Manager shows module state)
 * Continues scan xy/depth (loop scan)
 * Rotate confocal images (rotates only the image, not the cursor!!!)
 * POI Manager GUI: restore default widget location (size might not be as default)
 * Cursor and arrow keys: right/left(x-direction) up/down(y-direction) Bild up/Bild down(z-direction); big step size with shift;step size can be changes in the settings
 * Clock time sample shift POI Manager
 * Centiles of colorbars is now working during a scan
 * All save files should now have the same time in the lable
 * duration of periodic optimiser changeable working during period
 * improved explanation in the data file of the Confocal scans
 * Added tooltips to Confocal and Optimiser settings

## Release 0.1

Release-0.1 is the first release of the QuDi software project.
It can be found via SVN Checkout using this URL: https://qosvn.physik.uni-ulm.de/svn/qudi/tags/release-0.1
It is possible to do basic measurements and the following modules are working:

 * Counter
 * Confocal scanning
 * Laser scanning
 * POI managing
 * ODMR

The basics of all these modules are working but there is plenty room for improvement.
At this stage the GUI is still under active development and so users should expect some interface items to change in future releases.
<|MERGE_RESOLUTION|>--- conflicted
+++ resolved
@@ -77,17 +77,13 @@
 * Set proper minimum wavelength value in constraints of Tektronix AWG7k series HW module
 * Added a hardware file for fibered optical switch Thorlabs OSW12/22 via SwitchInterface
 * Fixed bug affecting interface overloading of Qudi modules
-<<<<<<< HEAD
+* Update hardware module controlling the cryocon temperature regulator
 * Updated PID logic and GUI :
     * GUI only update values when editing is finished
     * GUI shows units
     * logic module uses Qudi's conventions for variable names
     * added optional auto saving of all pid setpoint, measured, control value and timestamp of last update
     * **Interface change** added *get_process_unit* and *get_control_unit* to *PIDControllerInterface* to match processes interfaces
-* Added PID interface to Cryocon temperature controller
-=======
-* Update hardware module controlling the cryocon temperature regulator
->>>>>>> 9adaa26e
 *
 
 Config changes:
