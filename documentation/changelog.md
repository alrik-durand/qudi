# Changelog {#changelog}

## Pre-release

Changes/New features:

* Cleanup/Improvement/Debug of POI manager (logic and GUI)
* New POI manager tool _POI selector_ which allows adding of new POIs by clicking inside the scan 
image
* Added an optional POI nametag to the POI manager. If you give this property a string value, all 
new POIs will be named after this tag together with a consecutive integer index.
* If using the POI manager, the currently selected active POI name will be added to savelogic as 
global parameter. All saved data files will include this POI name in the header.
* bug fix to how the flags are set for AWG70k
* New POI automatic search tool added. If you click on the 'Auto POIs' tool button, POIs will be 
automatically added in your scan image. This makes fluorescent emitter selections much faster and
more accurately.
* Replaced the old `pg.PlotWidget` subclass `PlotWidgetModified` with new subclasses 
`ScanPlotWidget`, `ScanViewBox` (`pg.ViewBox`) and `ScanImageItem` (`pg.ImageItem`) to handle 
coordinate transformations upon mouse click/drag and zooming internally. Also integrates the 
draggable crosshair into the PlotWidget. This reduces code and improves readability in GUI modules.
* Introduced blink correction filter to confocal and poimanager scan images (toggle in "view" menu). 
Purely for displaying purposes; raw data is not affected by this filter.
* Add `scan_blink_correction` filter to `core.utils.filters`
* exposed the sequencegenerator-functions analyze_sequence and analyze_ensemble to be accessible via pulsedmaster
* analyze functions can be called either with the appropriate objects or with the object name
* while sampling a sequence, the ensembles are only sampled if they weren't already sampled before
* Add `natural_sort` utility function to `core.util.helpers`
* Bug fix to the gated extractor: now all the function parameters are loaded
* Added a hardware file for power supply Keysight E3631A with a process control interface
* Updated powermeter PM100D module to add ProcessInterface and wavelength support
* Added two interfuses for interfaces process value and process control to modify the values based
on an interpolated function
* Changed ProcessInterface and ProcessControlInterface to use underscore case instead of CamelCase
* Added hardware module to interface temperature controller Cryocon 22C
* Added an optional parameter to connectors so that dependencies can be optional
* Made ODMR logic an optional dependency in SpectrumLogic
* Made some changes in the AWG7k file for sorting integers without natural sort
* Removed additional scaling from sampling functions. They now return samples as as expected. 
* Added a joystick interface, logic and hardware module for xinput api
* Added a joystick to confocal logic module, and minimal joystick to optimizer and to poi manager
The entire normalization to pulse generator analog voltage range (Vpp) is done during sampling.
* Introduced support of interface sensitive overloading of interface methods. This resolves 
namespace conflicts within a hardware module inheriting multiple interfaces. See 
_how_to_hardware_with_multiple_interfaces.md_ for detailed documentation.
* Used the new (already existing) helper function _add_trigger in the shipped `predefined_methods`.
* Added more extraction and analysis methods for extraction and/or analysis that is done directly on hardware.
* Improved the jupyter kernel: prints are now printed live and not only after the cell is finished. Also code cleanup.
* Adding Ocean optics spectrometer hardware module.
* Removed the method `has_sequence_mode` from the `PulserInterface` 
and rather added a `sequence_option` to the `PulserConstraints`.
In `FORCED` mode the `SequenceGeneratorLogic` will create a default sequence around each stand-alone Ensemble.
The potential sequence_options are: 
  * `NON` (no sequence mode)
  * `OPTIONAL` (sequence mode possible)
  * `FORCED` (only output as sequence possible)
* Added interfuse to correct geometrical aberration on scanner via polynomial transformations
* added the option to do a purely analog ODMR scan.
* added multi channel option to process_interface and process_control_interface
* added the option of an additional path for fit methods
<<<<<<< HEAD
* added logic modules and GUI to properly control an AOM via a virtual laser - and corresponding documentation
* added timetrace analysis features to pulsed measurement module
=======
* added trigger ratio in pulsed logic and GUI to track trigger errors
>>>>>>> 6a4bb3c4
* 


Config changes:

* The parameters `additional_predefined_methods_path` and `additional_sampling_functions_path` 
of the `SequenceGeneratorLogic` can now either be a string for a single path 
or a list of strings for multiple paths.
* There is an option for the fit logic, to give an additional path: `additional_fit_methods_path`  

## Release 0.10
Released on 14 Mar 2019
Available at https://github.com/Ulm-IQO/qudi/releases/tag/v0.10

Changes/New features:

* Added support for Opal Kelly XEM6310-LX45 devices to HardwareSwitchFpga hardware module.
* Newport CONEX-AGP piezo stage motor module.
* Sequence Generator checks the step constraint and adds and idle block if necessary.
* Save_logic now expands environment variables in the configured data path (e.g. $HOME under Unix or $HOMEPATH under Windows)
* Added command line argument --logdir to specify the path to the logging directory
* Added the keyword "labels" to the "measurement_information" dict container in predefined methods.
This can be used to specify the axis labels for the measurement (excluding units)
* All modules use new connector style where feasible.
* Bug fix for POI manager was losing active POI when moving crosshair in confocal
* Added a how-to-get-started guide to the documentation
* Bug fixes and improvements for the scientific SpinBox introduced in v0.9 
* POI manager keeps POIs as StatusVar across restarts and fixes to distance measurement
* Various stability improvements and minor bug fixes
* Update conda environment to more recent versions of packages
* Fix installation procedure for the conda environment in windows by using powershell in the cmd and catch with that potential exceptions (e.g. if conda environment is not present).
* Added .ico image to make a desktop shortcut on Windows with explanation in the documentation
* Added a how-to-participate guide to the documentation
* Added installation options guide to the documentation
* A lot of smaller fixes to the spectrometer (WinSpec) -> this also modifies the connectors in the default config
* Added fitting to the spectrometer
* Microwave interface passes trigger timing to microwave source, needs hardware module adjustments for not-in-tree modules
* Bug fixes and support for SMD12 laser controller
* For SMIQs added config options to additionally limit frequency and power. Added constraint for SMQ06B model.
* Added live OMDR functionality to only calculate the average signal over a limited amount of scanned lines
* New hardware file for Microwave source - Anritsu MG3691C with SCPI commands has been added.
* **Config Change:** Hardware file for mw_source_anritsu70GHz.py with class MicrowaveAnritsu70GHz was changed to file mw_source_anritsu_MG369x.py with class MicrowaveAnritsuMG369x to make it universal. Also hardware constraints are set per model.
* Lock-In functionality was added to the ODMR counter and implemented for the NI-Card. All other hardware and interfuse with ODMRCounterInterface were updated.
* New hardware file for Microwave source - WindFreak Technologies SynthHDPro 54MHz-13GHz source
* New hardware file for AWG - Keysight M3202A 1GS/s 4-channel PXIe AWG
* Add separate conda environments for windows 7 32bit, windows 7 64bit, and windows 10 64bit. 
* Extend the windows installation procedure of the conda environment for qudi. The conda environments is selected automatically for the correct windows version and the appropriate environment file is taken.
* Rewrite the documentation for required python packages for Qudi and mention instead the installation procedure, how to create manually a python environment for qudi.
* Correct the low level implementation for the PulseBlasterESR-PRO.
* Implement the pulser interface for PulseBlasterESR-PRO devices.
* Implement the switch interface for PulseBlasterESR-PRO devices.
* Add possibility to set instruction delays in the config for PulseBlasterESR-PRO sequence generation.
* Add a copy-paste config option to the docstrings of all current qudi hardware modules.
* Add save logic features to add additional parameters saved with each data file
* **Pulsed 3.0:**\
    _A truckload of changes regarding all pulsed measurement related modules_
    * analyze_sequence now returns all the necessary values to work with sequences.
    * It is now possible to select no or analogue laser channels. In this case, the relevant block element gets marked as laser.
    * Adding the possibility to reliably add flags to sequence steps and making them selectable in the GUI.
    * Bug fix for waveform generation larger than ~2 GSamples
    * Added chirp function to available analog shapes in pulsed measurements
    * Tab order in pulsed measurement GUI is now more useful
    * Added delta plot of alternating sequence in the pulsed analysis window (including errorbars)
    * Bug fix for pulsed extraction window where zooming caused InfiteLines to disappear and a 
    switch in lines caused negative width
    * Bug fix for pulsed measurements with large photon count numbers (`numpy.int32` vs. 
    `numpy.int64`)
    * Pulsed related logic modules have been moved to `<main_dir>/logic/pulsed`
    * Graphical editors for `PulseBlock`, `PulseBlockEnsemble` and `PulseSequence` instance 
    generation are now implemented according to the _Qt_ model/view concept. Several delegates and 
    custom widgets needed by the editors can be found in `<main_dir>/gui/pulsed`. The editors 
    (_QTableView_) and corresponding models (_QAbstractTableModel_) can be found in 
    `pulse_editors.py`.
    * Several GUI tweaks and clean-ups for all tabs of `PulsedMeasurementGui`
    * Removal of several "logic components" from GUI module
    * `SequenceGeneratorLogic` is now fully responsible for controlling the pulse generator hardware.
    `PulsedMeasurementLogic` also has access to the pulse generator but only to start/stop it.
    `samples_write_methods.py` became obsolete and will be removed once all hardware modules 
    implement waveform/sequence generation on their own.
    * The purpose of `PulsedMasterLogic` is now mainly to decouple function calls to 
    `SequenceGeneratorLogic` and `PulsedMeasurementLogic` via signals. Due to the very diverse 
    usage of the pulsed modules in a combination of custom scripts together with the GUI this is 
    a crucial feature to ensure safe threading.
    * Pulser hardware interface has been changed. The pulser hardware module is now fully 
    responsible for waveform and sequence generation on the device. The `SequenceGeneratorLogic` 
    now only calculates the analog and digital samples and hands them over to the hardware module 
    to be written to the device. This makes it more flexible since no in-depth knowledge about the 
    hardware specific memory/file management is needed in the logic making the interface more 
    generic. Makes it easier to create new pulse generator modules as long as the hardware can be 
    abstracted to a waveform/sequence terminology.
    * Adapted pulse generator modules to new pulser interface.
    * Adapted FPGA hardware file to run with new interface.
    * All groups of settings in pulsed logic modules are now represented as dictionaries improving 
    flexibility as well as minimizing necessary code changes when adding new features.
    * Most parameter sets in `PulsedMeasurementLogic` and `SequenceGeneratorLogic` are now 
    properties of the respective module. `PulsedMasterLogic` also provides an interface to all those 
    properties.
    * Dynamic import of pulse analysis and pulse extraction methods now realized through helper 
    class instances held by `PulsedMeasurementLogic`. For detailed information about adding 
    methods, please see `how_to_add_analysis_methods.md` and `how_to_add_extraction_methods.md`
    * Dynamic import of predefined methods now realized through helper class instance held by 
    `SequenceGeneratorLogic`. For detailed information about adding methods, please see 
    `how_to_add_predefined_methods.md`
    * Dynamic import of sampling function definitions (analog waveform shapes) handled by class 
    `SamplingFunctions` and will be refreshed upon activation of `SequenceGeneratorLogic`. For 
    detailed information about adding functions, please see `how_to_add_sampling_functions.md`
    * Alternative plot data will now always be saved if available
    * Automatic setting of parameters in pulsed analysis tab (invoke settings) will only be possible
    for ensembles/sequences generated by predefined methods (instances must have fully populated 
    `measurement_information` dictionary) NOT for ensembles/sequences created or edited by the table
    editors.
    * Each `PulseBlockEnsemble` and `PulseSequence` instance will have a dictionary attribute called
    `sampling_information` which will be populated during waveform/sequence creation. It provides 
    information about the "real life" realization of the waveform/sequence like the actual length of
    each `PulseBlockElement` in integer time bins or the times at which transitions of digital 
    channels occur. It will also contain the set of pulse genrator settings used during sampling 
    (e.g. sample_rate, activation_config etc.).
    When the respective pulser assets (waveforms and sequences) get deleted from the device, this 
    dictionary will be emptied to indicate that the asset has not yet been sampled.
    This will only work if you delete waveforms/sequences on the device via qudi commands or upon a 
    restart of qudi. Hardware assets directly deleted by hand can lead to faulty behaviour of the 
    pulsed measurement modules.
    * Pulse analysis and extraction methods now have read-only access to the entire 
    `PulsedMeasurementLogic` allowing to implement more sophisticated methods that need in-depth 
    information about the running waveform.
    * Predefined methods now have read-only access to the entire `SequenceGeneratorLogic`
    * Pulsed object instances (blocks, ensembles, sequences) are serialized to a directory that can 
    be changed via ConfigOption. Each instance is a separate file so it is easier to manage a large 
    number of instances. In the future these instances need to be saved as StatusVars
    * New dialog box for pulse generator hardware settings. Previously the settings were located 
    directly in a tab of the PulsedMainGUI. Also added voltage settings for digital and analog 
    channels that were missing in the GUI before. 
    * Lots of smaller changes to improve programming flexibility and robustness against users
	* Added a new ungated extraction method ('ungated_gated_conv_deriv') which uses the keys in the 
	  sampling information to convert an ungated timetrace into a gated timetrace which is then 
	  anaylzed with the ungated method 'gated_conv_deriv'. The conversion is based on the rising
	  and falling bins in the laser channel which indicate the positions of the laser pulses in 
	  the ungated trace. For fine-tuning additional delays (for example from AOMs) can be taken 
	  into account. This method speeds up laser extractions from ungated timetraced by a lot.
	* Improved pulsed measurement textfile and plot layout for saved data
    * Added buttons to delete all saved PulseBlock/PulseBlockEnsemble/PulseSequence objects at once.
    * Introduced separate fit tools for each of the two plots in the pulsed analysis tab
    * Automatically clears fit data when changing the alternative plot type or starting a new 
      measurement.

Config changes:
* **All** pulsed related logic module paths need to be changed because they have been moved in the logic
subfolder "pulsed". As an example instead of
    ```
    module.Class: 'pulsed_master_logic.PulsedMasterLogic'
    ```
    it should be now
    ```
    module.Class: 'pulsed.pulsed_master_logic.PulsedMasterLogic'
    ```
* `PulseExtractionLogic` and `PulseAnalysisLogic` are no qudi logic modules anymore and must be 
removed from the config. Also remember to remove them from the "connect" section of all other 
modules (probably just `PulsedMeasurementLogic`).

* The connection to `SaveLogic` has been removed from `PulsedMeasurementGui` and thus needs to be 
removed from the "connect" section in the config. So the GUI entry in the config should look 
somewhat like:
    ```
    pulsedmeasurement:
        module.Class: 'pulsed.pulsed_maingui.PulsedMeasurementGui'
        connect:
            pulsedmasterlogic: 'pulsedmasterlogic'
    ```
    
* The connectors and ConfigOptions for `SequenceGeneratorLogic` have changed. The new config should 
look somewhat like:
    ```
    sequencegeneratorlogic:
        module.Class: 'pulsed.sequence_generator_logic.SequenceGeneratorLogic'
        assets_storage_path: 'C:/Users/username/saved_pulsed_assets'  # optional
        additional_predefined_methods_path: 'C:\\Custom_dir'  # optional
        additional_sampling_functions_path: 'C:\\Custom_dir'  # optional
        connect:
            pulsegenerator: 'mydummypulser'
    ```
    Essentially "additional_predefined_methods_path" and "additional_sampling_functions_path" only 
    need to be specified when you want to import sampling functions or predefined methods from an 
    additional directory other than the default directories situated in qudi.logic.pulsed.
    "assets_storage_path" is the directory where the object instances for blocks, ensembles and 
    sequences are saved to. If not specified this directory will default to a subfolder in the home 
    directory.

* The connectors and ConfigOptions for `PulsedMeasurementLogic` have changed. The new config should 
look somewhat like:
    ```
    pulsedmeasurementlogic:
        module.Class: 'pulsed.pulsed_measurement_logic.PulsedMeasurementLogic'
        raw_data_save_type: 'text'  # optional
        additional_extraction_path: 'C:\\Custom_dir'  # optional
        additional_analysis_path: 'C:\\Custom_dir'  # optional
        connect:
            fastcounter: 'mydummyfastcounter'
            pulsegenerator: 'mydummypulser'
            fitlogic: 'fitlogic'
            savelogic: 'savelogic'
            microwave: 'microwave_dummy'
    ```
    Essentially "additional_extraction_path" and "additional_analysis_path" only need to be 
    specified when you want to import sampling functions or predefined methods from an additional 
    directory other than the default directories situated in qudi.logic.pulsed.
* The fitting has been added to the spectrometer logic module. You need to connect the FitLogic to 
the SpectrometerLogic module like:
    ```
    spectrumlogic: 
    module.Class: 'spectrum.SpectrumLogic' 
    connect: 
        spectrometer: 'myspectrometer' 
        savelogic: 'savelogic' 
        odmrlogic: 'odmrlogic' 
        fitlogic: 'fitlogic'
    ```

* Tektronix 7000 series is now in file `tektronix_awg7k.py` and class `AWG7k`.
 Use that instead of `tektronix_awg7122c.py` and change the configuration like this:
    ```
    pulser_awg7000:
        module.Class: 'awg.tektronix_awg7k.AWG7k'
        awg_visa_address: 'TCPIP::10.42.0.211::INSTR'
        awg_ip_address: '10.42.0.211'
        timeout: 60

   ```
   
## Release 0.9
Released on 6 Mar 2018
Available at https://github.com/Ulm-IQO/qudi/releases/tag/v0.9

Changes/New features:

* Huge amount of small and medium sized bug fixes and usability/stability improvements
* Replaced scientific SpinBoxes with a new implementation that is more powerful and does not use pyqtgraph
* Fixed Python crash upon closing qudi which was related to saving images with matplotlib (Windows)
* Added hardware module to control _Coherent OBIS_ lasers
* Manager GUI now properly reflects the state of each module
* Full multichannel support for slow counting / confocal / ODMR
* Moved to fysom v2.1.4
* Module base classes now nest fysom state machine in `module_state` instead of subclassing it. The current state is accessible via `module_state.current` or `module_state()`
* Changed the sampling algorithm for waveforms. Formerly each `PulseBlockElement` was sampled to match the specified length as closely as possible. Now the ideal time on which a transition between elements should occur is matched to a global quantized timeline. The sampled waveform length will now not deviate more than one timebin from the ideal length. However ideally identical elements can slightly vary (1 bin) in length throughout the entire waveform. This should lead in general to better results since the overall definition of the waveform is more closely matched to a quantized timeline
* Commonly used parameters in pulsed measurements are now shared for all predefined methods (less input widgets / clean UI). Each `generate_*` method still needs all parameters but input widgets are reused by name. Available names are:
  ```
  ['mw_channel', 
   'gate_count_channel', 
   'sync_trig_channel', 
   'mw_amp', 
   'mw_freq', 
   'channel_amp', 
   'delay_length', 
   'wait_time', 
   'laser_length', 
   'rabi_period']
  ```
* Generalized APT motor stages class (multi-axis support via config)
* Simple digital channel based switch on/off capability added to `hardware/ni_card.py`
* _National Instruments X series_ card hardware module renamed from `ni_card.py` to `national_instruments_x_series.py`
* `qudikernel.py` moved to core
* Listening address and port of qudi can now be changed in config (default: localhost)
* Analog signal input (for PDMR measurements) now supported for slow counter/confocal/ODMR (see config changes)
* Use of rpyc became optional (does not need to be installed if no remote module capability is needed)
* Mayor cleanup/overhaul of the `microwave_interface.py` and adaption of all affected modules (hardware/logic)



Config changes:
 * New remote server declaration (old one working but deprecated):
  ```
  [global]
  module_server:
      address: ''
      port: 12345
      certfile: 'filename.cert'
      keyfile: 'filename.key'
  ```

 * New full example config for `national_instruments_x_series.py`:
 ```
 mynicard:
     module.Class: 'national_instruments_x_series.NationalInstrumentsXSeries'
     clock_channel: '/Dev1/Ctr0'
     scanner_clock_channel: '/Dev1/Ctr2'
     photon_sources:
         - '/Dev1/PFI8'
         - '/Dev1/PFI9'
     counter_channels:
         - '/Dev1/Ctr1'
     counter_ai_channels:  # optional
         - '/Dev1/AI1'
     scanner_counter_channels:
         - '/Dev1/Ctr3'
     scanner_ai_channels:  # optional
         - '/Dev1/AI0'
     scanner_ao_channels:
         - '/Dev1/AO0'
         - '/Dev1/AO1'
         - '/Dev1/AO2'
         - '/Dev1/AO3'
     scanner_position_ranges:
         - [0e-6, 200e-6]
         - [0e-6, 200e-6]
         - [-100e-6, 100e-6]
         - [-10, 10]
     scanner_voltage_ranges:
         - [-10, 10]
         - [-10, 10]
         - [-10, 10]
         - [-10, 10]
     default_samples_number: 10
     default_clock_frequency: 100
     default_scanner_clock_frequency: 100
     gate_in_channel: '/Dev1/PFI9'
     counting_edge_rising: True
     odmr_trigger_channel: '/Dev1/PFI15'
 ```

## Release 0.8

Released on 2 Mar 2017.
Available at https://github.com/Ulm-IQO/qudi/releases/tag/v0.8

Caution: fits need to be configured in the respective settings dialog and
may not include printed results or may be just broken.
If you find a defective fit, consider fixing it and submitting a pull request.

Changes/New features:

 * The Qudi paper was published: http://doi.org/10.1016/j.softx.2017.02.001
 * Move everything to Qt5 only (no more Qt4 support) and pyqtgraph 0.10.0
 * Re-usable/configurable fit GUI components
 * Scienific notation input for PID GUI
 * Support for [Extensions](@ref extensions) (out-of-tree modules) 
 * Removed the fysom event parameter (usually called e) from on_activae and on_deactivate functions
 * Swabian Instruments TimeTagger / PulseStreamer hardware modules
 * Much faster savelogic
 * Remove 'Out' connectors, connection is now by module name only
 * Pulse analysis supports multiple methods
 * Predefined pulse sequences can now be imported from a custom path 
 (in addition to /logic/predefined_methods)
 * Module loading and unloading now definitely happens in the correct order
 * Locked modules are only deactivated after prompting the user

Config changes:
 * New optional parameter "additional_methods_dir" for SequenceGeneratorLogic
 * No more 'Out' connectors:

 Old style, produces lots of warnings:
 
 logic:
    counter:
        module.Class: 'counter_logic.CounterLogic'
        connect:
            counter1: 'mynicard.counter'
            savelogic: 'savelogic.savelogic'
    save:
        module.Class: 'save_logic.SaveLogic'
        win_data_directory: 'C:/Data'
        unix_data_directory: 'Data/'

 New style:
 
 logic:
    counter:
        module.Class: 'counter_logic.CounterLogic'
        connect:
            counter1: 'mynicard'
            savelogic: 'save'
    save:
        module.Class: 'save_logic.SaveLogic'
        win_data_directory: 'C:/Data'
        unix_data_directory: 'Data/'


## Release 0.7

Released on 01 Feb 2017.
Available at https://github.com/Ulm-IQO/qudi/releases/tag/v0.7 .

Changes/New features:

 * Overhaul of most used hardware modules, including
   * Error codes and failed hardware calls are caught and passed up to the logic
   * Updates of methods documentation in hardware modules and corresponding interfaces
 * Logic modules are now listening to the hardware return values and react accordingly
 * Introduction of update signals in most logic and GUI modules to ensure coherency of logic and GUI module information. So upon changing something in the GUI this module will emit an update signal which is connected to the logic module. The same works vice-versa if a script or something is changing values in logic modules.
 * Stability improvements to pulsed measurement analysis toolchain (pulse_extraction_logic and pulse_analysis_logic)
 * Changed SpinBoxes in pulsed_maingui BlockEditor, EnsembleOrganizer and SequenceOrganizer to scientific SpinBoxes enabling scientific number format and unit prefix input
 * Pulsed measurement data is saved properly now. Scientific number format was introduced to avoid problems with too few digits
 * Better pulsed_master_logic structure that allows now also for direct waveform/sequence generation on pulse generator devices (without writing files)
 * Heaps of changes/improvements regarding fitting in qudi. Big parts of fit_logic have been rewritten. It may be necessary to adapt custom scripts using fits
 * Confocal is now consequently using SI units (config change needed)
 * Confocal can now work from different count sources which are selectable (multichannel support) (config change needed)
 * Voltage range for NI card channels can be set independently for each channel (config change needed)

Config changes:

In order to update to the latest version of qudi one has to apply minor changes to the config file.

Change configuration settings for the ni_card module:

 * Replace "scanner_ao_channels" with "scanner_x_ao", "scanner_y_ao" and "scanner_z_ao".
   
     Example:
     
     scanner_x_ao: '/Dev1/AO0'  
     
     scanner_y_ao: '/Dev1/AO1'
     
     scanner_z_ao: '/Dev1/AO2'
     
     scanner_a_ao: '/Dev1/AO3'
     
   If you do not need the 4th axis, just leave it out.
   
 * You can either specify a voltage range for all axes:
 
   voltage_range:
   
    \- -10
    
    \- 10
    
 * or you have to specify one for each axis:
   
   x_voltage_range:
   
    \- -10
   
    \- 10
   
   y_voltage_range:
   
    \- -10
   
    \- 10
   
   z_voltage_range:
   
    \- 0
   
    \- 10
   
   a_voltage_range:
   
    \- -5
   
    \- 5

 * Change all distances in ni_card to meters; you can use exponential notation. For example:
   
   x_range:
   
    \- -100e-6
    
    \- 100e-6


The hardware file for Tektronix AWG70k series has been changed to use the pyvisa package for more robust and easy communication with the device:

 * The settings "awg_IP_address" and "awg_port" are not used anymore and have to be replaced with "awg_visa_address" and "awg_ip_address". For example:
```
   awg_visa_address: 'TCPIP0::AWG70K-38293801::inst0::INSTR'
   awg_ip_address: '192.168.1.3'
```

The Visa address can be obtained for example by the "Agilent connection expert" application.

## Release 0.6

Released on 25 Nov 2016.
Available at https://github.com/Ulm-IQO/qudi/releases/tag/v0.6 .

Changes/New features:

 * Lots and lots of work leading to working and stable pulsed measurement modules, including
   * Editor for fast analog and digital waveforms and AWG channel configuration
   * Synthesize and upload waveforms to AWGs while respecting AWG limits and channels
   * Pulse extraction from fast counter time trace and flourescence signal extraction
   * Display of results for common measurements
   * Works with Jupyter notebooks
 * Some new documentation
 * Preliminary GUI to show/edit configuration files
 * Massive improvements to fit stability
 * Most interfaces now use abstract base classes
 * Confocal can show last scanned line and move Z while scanning XY
 * Continuous integration support
 * Nuclear spin operations experiment module
 * Spinboxes with scientific notation support
 * Use QtPy to support multiple Qt versions
 * Configuration files now use the YAML file format
 * Cooperative inheritance for modules
 * Logging now based on standard Python logger
 * HighFinesse WSU 30 wave meter support
 * New and consistent colors for plots throughout Qudi
 * PyQt5 compatibility
 * Many fixes to QO and Pi3 FPGA fast counter modules
 * Matplotlib inline plots and completion suport for Jupyter kernel
 * Jupyter kernel for Qudi (including install script)
 * Move project repository from SVN to git and to GitHub
 * New dark color scheme for GUI (modified qdark)
 * Lots of new predefined fitting methods
 * Fit logic can now load fitting methods from python files in a subfolder
 * Reusable fit settings GUI methods
 * Tektronix AWG 70000, 7112 and 5002 support
 * Gated counter logic and GUI modules
 * Magnetic field alignment module for vector magnet and solid state magnet on a 4-axis stage
 * Thorlabs APTmotor support
 * Scan history (Forward/backward) in Confocal
 * Qudi module state save/restore functionality (app_status folder)
 * Automatic loading of configured modules on a remote system
 * UI fixes
 * TSYS_01 temperature sensor support
 * Raspberry Pi PWM support for PID
 * Software PID logic and GUI
 * Fastcomtec 7887 and MCS6 support
 * Picoharp300 support
 * Python script to list qudi modules

## Release 0.5

Released on 30 Dec 2015.
Available at https://qosvn.physik.uni-ulm.de/svn/qudi/tags/release-0.5

Notes about this release are probably missing due to holidays.

 * Two photon counters supported in NI card counter and counter logic

## Release 0.4

Released on 30.10.2015.
Available at https://qosvn.physik.uni-ulm.de/svn/qudi/tags/release-0.4

New features:

 * Tilted scanning
 * ODMR remembers settings
 * ODMR can save raw data
 * Working and tested support for Radiant Dyes flip mirrors
 * support for taking spectra from spectrometer via WinSpec32
 * POI positions are now actually updated when the tracked POI moves
 * remote module support is more robust now
 * fixed a crash when changing confocal color bar while scanning
 * winspec32 spectrometer support
 * configurable settling time at start of optimization scans
 * option for surface-subtraction in the depth optimization scan
 * ALPHA Task interface
 * PRE-ALPHA for pulsed experiments

## Release 0.3

Released on 31.07.2015. Available at https://qosvn.physik.uni-ulm.de/svn/qudi/tags/release-0.3

New features:

 * Manager now includes log and iPython console
 * Manager can load and save the configuration
 * Manager can show active threads and remotely shared modules
 * QuDi remembers which configuration file is loaded
 * QuDi can restart to load new configuration
 * SmiQ R&S 06ATE works for ODMR
 * Dockwidgets in ODMR
 * Laser scanning with a remote wavemeter is now tested and confirmed working
 * Zoom with mouse in Confocal

Additionally, lots of bugs were fixed.

## Release 0.2

Release-0.2 is available since 07.07.2015.
It can be found using: https://qosvn.physik.uni-ulm.de/svn/qudi/tags/release-0.2

New features:

 * New Log style
 * (Manager shows module state)
 * Continues scan xy/depth (loop scan)
 * Rotate confocal images (rotates only the image, not the cursor!!!)
 * POI Manager GUI: restore default widget location (size might not be as default)
 * Cursor and arrow keys: right/left(x-direction) up/down(y-direction) Bild up/Bild down(z-direction); big step size with shift;step size can be changes in the settings
 * Clock time sample shift POI Manager
 * Centiles of colorbars is now working during a scan
 * All save files should now have the same time in the lable
 * duration of periodic optimiser changeable working during period
 * improved explanation in the data file of the Confocal scans
 * Added tooltips to Confocal and Optimiser settings

## Release 0.1

Release-0.1 is the first release of the QuDi software project.
It can be found via SVN Checkout using this URL: https://qosvn.physik.uni-ulm.de/svn/qudi/tags/release-0.1
It is possible to do basic measurements and the following modules are working:

 * Counter
 * Confocal scanning
 * Laser scanning
 * POI managing
 * ODMR

The basics of all these modules are working but there is plenty room for improvement.
At this stage the GUI is still under active development and so users should expect some interface items to change in future releases.
<|MERGE_RESOLUTION|>--- conflicted
+++ resolved
@@ -58,12 +58,9 @@
 * added the option to do a purely analog ODMR scan.
 * added multi channel option to process_interface and process_control_interface
 * added the option of an additional path for fit methods
-<<<<<<< HEAD
 * added logic modules and GUI to properly control an AOM via a virtual laser - and corresponding documentation
 * added timetrace analysis features to pulsed measurement module
-=======
 * added trigger ratio in pulsed logic and GUI to track trigger errors
->>>>>>> 6a4bb3c4
 * 
 
 
